# yamllint disable rule:empty-lines rule:line-length
#
# /!\ Remember to update the version of the associated
# carbon model when changing this file.
#
---
_children:
  Car parts and services:
    _children:
      Automotive parts or accessories:
        icon: credit-card
        intensityKilograms: 0.08418
        oldKeys:
          - PURCHASE_CATEGORY_TRANSPORTATION_AUTOMOTIVE_PARTS
        source: 'http://www.balticproject.org/en/calculator-page'
        unit: EUR
      Automotive services:
        icon: credit-card
        intensityKilograms: 0.04241
        oldKeys:
          - PURCHASE_CATEGORY_TRANSPORTATION_AUTOMOTIVE_SERVICE
        source: 'http://www.balticproject.org/en/calculator-page'
        unit: EUR
      Parking lot:
        icon: parking
        intensityKilograms: 0.19571
        oldKeys:
          - PURCHASE_CATEGORY_TRANSPORTATION_AUTOMOTIVE_PARKING
        source: 'http://www.balticproject.org/en/calculator-page'
        unit: EUR
  Electronics:
    _children:
      'AirPort Express':
        icon: network-wired  # router only available in Font Awesome 5.11.0
        intensityKilograms: 95
        source: 'https://www.apple.com/lae/environment/pdf/products/airport/AirPortExpress_PER_june2012.pdf'
        unit: item
        usage: 60%
      'AirPort Extreme':
        icon: network-wired  # router only available in Font Awesome 5.11.0
        intensityKilograms: 250
        source: 'https://www.apple.com/lae/environment/pdf/products/airport/AirPortExtreme_PER_june2013.pdf'
        unit: item
        usage: 76%
      'AirPort Time Capsule':
        icon: network-wired  # router only available in Font Awesome 5.11.0
        intensityKilograms: 310
        source: 'https://www.apple.com/lae/environment/pdf/products/airport/AirPortTimeCapsule_PER_june2013.pdf'
        unit: item
        usage: 70%
      'Apple TV':
        icon: network-wired  # router only available in Font Awesome 5.11.0
        intensityKilograms: 65
        source: 'https://www.apple.com/lae/environment/pdf/products/appletv/Apple_TV_PER_sept2017.pdf'
        unit: item
        usage: 30%
      'Apple TV 4K':
        icon: network-wired  # router only available in Font Awesome 5.11.0
        intensityKilograms: 58
        source: 'https://www.apple.com/lae/environment/pdf/products/appletv/Apple_TV_4K_PER_sept2017.pdf'
        unit: item
        usage: 29%
      'Apple Watch Series 3 (GPS + Cellular)':
        icon: watch-fitness
        intensityKilograms: 36
        source: 'https://www.apple.com/lae/environment/pdf/products/watch/Apple_Watch_Series3_GPSCellular_PER_sept2018.pdf'
        unit: item
        usage: 15%
      'Apple Watch Series 3 (GPS)':
        icon: watch-fitness
        intensityKilograms: 28
        source: 'https://www.apple.com/lae/environment/pdf/products/watch/Apple_Watch_Series3_GPS_PER_sept2018.pdf'
        unit: item
        usage: 20%
      'Apple Watch Series 5 (GPS + Cellular)':
        icon: watch-fitness
        intensityKilograms: 40
        source: 'https://www.apple.com/lae/environment/pdf/products/watch/Apple_Watch_Series5_PER_sept2019.pdf'
        unit: item
        usage: 13%
      'Homepod':
        icon: volume  # speaker is only available in Font Awesome 5.11.0
        intensityKilograms: 146
        source: 'https://www.apple.com/lae/environment/pdf/products/homepod/HomePod_PER_feb2018.pdf'
        unit: item
        usage: 41%
      'Mac Pro':
        icon: desktop
        intensityKilograms: 1000
        source: 'https://www.apple.com/lae/environment/pdf/products/desktops/MacPro_PER_June2017.pdf'
        unit: item
        usage: 50%
      'Mac mini':
        icon: desktop
        intensityKilograms: 226
        source: 'https://www.apple.com/lae/environment/pdf/products/desktops/Macmini_PER_oct2018.pdf'
        unit: item
        usage: 3%
      'MacBook Air 13-inch':
        icon: laptop
        intensityKilograms: 176
        source: 'https://www.apple.com/lae/environment/pdf/products/notebooks/13-inch_MacBookAir_w_Retina_PER_June2019.pdf'
        unit: item
        usage: 6%
      'MacBook Pro 13-inch':
        icon: laptop
        intensityKilograms: 210
        source: 'https://www.apple.com/lae/environment/pdf/products/notebooks/13-inch_MacBookPro_PER_June2019.pdf'
        unit: item
        usage: 6%
      'MacBook Pro 15-inch':
        icon: laptop
        intensityKilograms: 334
        source: 'https://www.apple.com/lae/environment/pdf/products/notebooks/15-inch_MacBookPro_PER_may2019.pdf'
        unit: item
        usage: 21%
      'iMac 21.5-inch':
        icon: desktop
        intensityKilograms: 494
        source: 'https://www.apple.com/lae/environment/pdf/products/desktops/21.5-inch_iMac_PER_June2017.pdf'
        unit: item
        usage: 54%
      'iMac 21.5-inch with Retina 4k':
        icon: desktop
        intensityKilograms: 588
        source: 'https://www.apple.com/lae/environment/pdf/products/desktops/21.5-inch_iMac_with_Retina4KDisplay_PER_Mar2019.pdf'
        unit: item
        usage: 51%
      'iMac 27-inch':
        icon: desktop
        intensityKilograms: 993
        source: 'https://www.apple.com/lae/environment/pdf/products/desktops/27-inch_iMac_with_Retina5KDisplay_PER_Mar2019.pdf'
        unit: item
        usage: 55%
      'iMac Pro':
        icon: desktop
        intensityKilograms: 1468
        source: 'https://www.apple.com/lae/environment/pdf/products/desktops/iMac_Pro_PER_dec2017.pdf'
        unit: item
        usage: 54%
      'iPad (7th generation)':
        icon: tablet
        intensityKilograms: 87
        source: 'https://www.apple.com/lae/environment/pdf/products/ipad/iPad_PER_sept2019.pdf'
        unit: item
        usage: 14%
      'iPad Air (3rd generation)':
        icon: tablet
        intensityKilograms: 86
        source: 'https://www.apple.com/lae/environment/pdf/products/ipad/iPadAir_PER_Mar2019.pdf'
        unit: item
        usage: 13%
      'iPad Pro (11-inch)':
        icon: tablet
        intensityKilograms: 113
        source: 'https://www.apple.com/lae/environment/pdf/products/ipad/iPadPro_11-inch_PER_oct2018.pdf'
        unit: item
        usage: 5%
      'iPad Pro (12.9-inch) (3rd generation)':
        icon: tablet
        intensityKilograms: 136
        source: 'https://www.apple.com/lae/environment/pdf/products/ipad/iPadPro_12.9-inch_PER_oct2018.pdf'
        unit: item
        usage: 6%
      'iPad mini (5th generation)':
        icon: tablet
        intensityKilograms: 70
        source: 'https://www.apple.com/lae/environment/pdf/products/ipad/iPadmini_PER_Mar2019.pdf'
        unit: item
        usage: 15%
      'iPhone 11':
        icon: mobile
        intensityKilograms: 72
        source: 'https://www.apple.com/lae/environment/pdf/products/iphone/iPhone_11_PER_sept2019.pdf'
        unit: item
        usage: 17%
      'iPhone 11 Pro':
        icon: mobile
        intensityKilograms: 80
        source: 'https://www.apple.com/lae/environment/pdf/products/iphone/iPhone_11_Pro_PER_sept2019.pdf'
        unit: item
        usage: 13%
      'iPhone 11 Pro Max':
        icon: mobile
        intensityKilograms: 86
        source: 'https://www.apple.com/lae/environment/pdf/products/iphone/iPhone_11_Pro_Max_PER_sept2019.pdf'
        unit: item
        usage: 18%
      'iPhone 8':
        icon: mobile
        intensityKilograms: 57
        source: 'https://www.apple.com/lae/environment/pdf/products/iphone/iPhone_8_PER_sept2017.pdf'
        unit: item
        usage: 16%
      'iPhone 8 Plus':
        icon: mobile
        intensityKilograms: 68
        source: 'https://www.apple.com/lae/environment/pdf/products/iphone/iPhone_8_Plus_PER_sept2017.pdf'
        unit: item
        usage: 17%
      'iPhone XR':
        icon: mobile
        intensityKilograms: 62
        source: 'https://www.apple.com/lae/environment/pdf/products/iphone/iPhone_XR_PER_sept2018.pdf'
        unit: item
        usage: 19%
      'iPod touch':
        icon: mobile  # 'mp3-player' only available on FontAwesome 5.11.0
        intensityKilograms: 32
        source: 'https://www.apple.com/lae/environment/pdf/products/ipod/iPodtouch_PER_may2019.pdf'
        unit: item
        usage: 6%
  Entertainment:
    _children:
      Amusement park:
        icon: credit-card
        intensityKilograms: 0.10314
        oldKeys:
          - PURCHASE_CATEGORY_ENTERTAINMENT_AMUSEMENT_PARKS
        source: 'http://www.balticproject.org/en/calculator-page'
        unit: EUR
      Bar or nightclub:
        icon: glass-cheers
        intensityKilograms: 0.08105
        oldKeys:
          - PURCHASE_CATEGORY_ENTERTAINMENT_BAR_NIGHTCLUB
        source: 'http://www.balticproject.org/en/calculator-page'
        unit: EUR
      Cinema:
        icon: film
        intensityKilograms: 0.02738
        oldKeys:
          - PURCHASE_CATEGORY_ENTERTAINMENT_MOVIE_THEATER
        source: 'http://www.balticproject.org/en/calculator-page'
        unit: EUR
      Cruise:
        icon: ship
        intensityKilograms: 0.43479
        oldKeys:
          - PURCHASE_CATEGORY_ENTERTAINMENT_CRUISE_LINES
        source: 'http://www.balticproject.org/en/calculator-page'
        unit: EUR
      Gambling:
        icon: dice
        intensityKilograms: 0.38066
        oldKeys:
          - PURCHASE_CATEGORY_ENTERTAINMENT_GAMBLING
        source: 'http://www.balticproject.org/en/calculator-page'
        unit: EUR
      Hotel:
        icon: credit-card
        intensityKilograms: 0.43479
        oldKeys:
          - PURCHASE_CATEGORY_ENTERTAINMENT_HOTEL
        source: 'http://www.balticproject.org/en/calculator-page'
        unit: EUR
      Liquor store:
        icon: wine-bottle
        intensityKilograms: 0.8061
        oldKeys:
          - PURCHASE_CATEGORY_ENTERTAINMENT_LIQUOR_STORE
        source: 'http://www.balticproject.org/en/calculator-page'
        unit: EUR
      Tobacco store:
        icon: smoking
        intensityKilograms: 0.04627
        oldKeys:
          - PURCHASE_CATEGORY_ENTERTAINMENT_CIGAR_STORES
        source: 'http://www.balticproject.org/en/calculator-page'
        unit: EUR
  Food:
    _children:
      Beverages:
        _children:
          Almond milk:
            icon: glass
            intensityKilograms: 0.00042
            source: 'https://www.sciencedirect.com/science/article/pii/S0959652616303584'
            unit: kg
          Beer:
            icon: null
            intensityKilograms: 0.001123
            source: 'http://web.agrsci.dk/djfpublikation/djfpdf/DCArapport158.pdf'
            unit: kg
          Coconut milk:
            icon: glass
            intensityKilograms: 0.00042
            source: 'https://www.sciencedirect.com/science/article/pii/S0959652616303584'
            unit: kg
          Coffee:
            icon: coffee
            intensityKilograms: 0.00033
            source: 'http://web.agrsci.dk/djfpublikation/djfpdf/DCArapport158.pdf'
            unit: kg
          Juice:
            icon: glass
            intensityKilograms: 0.00093
            source: 'http://web.agrsci.dk/djfpublikation/djfpdf/DCArapport158.pdf'
            unit: kg
          Soft drink:
            icon: glass
            intensityKilograms: 0.001035
            source: 'http://web.agrsci.dk/djfpublikation/djfpdf/DCArapport158.pdf'
            unit: kg
          Soy milk:
            icon: glass
            intensityKilograms: 0.00075
            source: 'https://www.sciencedirect.com/science/article/pii/S0959652616303584'
            unit: kg
          Spirits:
            icon: glass-whiskey-rocks
            intensityKilograms: 0.003144
            source: 'http://web.agrsci.dk/djfpublikation/djfpdf/DCArapport158.pdf'
            unit: kg
          Tea:
            icon: coffee
            intensityKilograms: 0.000184
            source: 'http://web.agrsci.dk/djfpublikation/djfpdf/DCArapport158.pdf'
            unit: kg
          Water (bottled):
            icon: glass
            intensityKilograms: 0.000215
            source: 'http://web.agrsci.dk/djfpublikation/djfpdf/DCArapport158.pdf'
            unit: kg
          Water (tap):
            icon: glass
            intensityKilograms: 0.000001
            source: 'http://web.agrsci.dk/djfpublikation/djfpdf/DCArapport158.pdf'
            unit: kg
          Wine:
            icon: wine-glass-alt
            intensityKilograms: 0.002344
            source: 'http://web.agrsci.dk/djfpublikation/djfpdf/DCArapport158.pdf'
            unit: kg
        icon: null
        intensityKilograms: null
        source: null
        unit: kg
      Dairy:
        _children:
          Butter:
            icon: null
            intensityKilograms: 9.25
            source: 'https://www.sciencedirect.com/science/article/pii/S0959652616303584'
            unit: kg
          Cheese:
            icon: cheese-swiss
            intensityKilograms: 8.55
            source: 'https://www.sciencedirect.com/science/article/pii/S0959652616303584'
            unit: kg
          Cream:
            icon: null
            intensityKilograms: 5.64
            source: 'https://www.sciencedirect.com/science/article/pii/S0959652616303584'
            unit: kg
          Milk:
            icon: glass
            intensityKilograms: 1.29
            source: 'https://www.sciencedirect.com/science/article/pii/S0959652616303584'
            unit: kg
          Milk Yogurt:
            icon: null
            intensityKilograms: 1.31
            source: 'https://www.sciencedirect.com/science/article/pii/S0959652616303584'
<<<<<<< HEAD
            unit: g
          Ice cream (Vanilla regular):
            icon: null
            intensityKilograms: 0.00375
            unit: kg
            source: 'https://www.sciencedirect.com/science/article/pii/S0959652618332633'
          Ice cream (Vanilla premium):
            icon: null
            intensityKilograms: 0.00394
            unit: kg
            source: 'https://www.sciencedirect.com/science/article/pii/S0959652618332633'
          Ice cream (Chocolate regular):
            icon: null
            intensityKilograms: 0.00366
            unit: kg
            source: 'https://www.sciencedirect.com/science/article/pii/S0959652618332633'
          Ice cream (Chocolate premium):
            icon: null
            intensityKilograms: 0.00391
            unit: kg
            source: 'https://www.sciencedirect.com/science/article/pii/S0959652618332633'
=======
            unit: kg
>>>>>>> 059fb2c9
        icon: null
        intensityKilograms: null
        source: null
        unit: kg
      Fruits:
        _children:
          Apples:
            icon: null
            intensityKilograms: 0.29
            source: 'https://www.sciencedirect.com/science/article/pii/S0959652616303584'
            unit: kg
          Apricot:
            icon: null
            intensityKilograms: 0.43
            source: 'https://www.sciencedirect.com/science/article/pii/S0959652616303584'
            unit: kg
          Bananas:
            icon: null
            intensityKilograms: 0.72
            source: 'https://www.sciencedirect.com/science/article/pii/S0959652616303584'
            unit: kg
          Blueberries:
            icon: null
            intensityKilograms: 0.92
            source: 'https://www.sciencedirect.com/science/article/pii/S0959652616303584'
            unit: kg
          Cherries:
            icon: null
            intensityKilograms: 0.39
            source: 'https://www.sciencedirect.com/science/article/pii/S0959652616303584'
            unit: kg
          Cranberries:
            icon: null
            intensityKilograms: 0.92
            source: 'https://www.sciencedirect.com/science/article/pii/S0959652616303584'
            unit: kg
          Cucumbers:
            icon: null
            intensityKilograms: 0.23
            source: 'https://www.sciencedirect.com/science/article/pii/S0959652616303584'
            unit: kg
          Currants:
            icon: null
            intensityKilograms: 0.84
            source: 'https://www.sciencedirect.com/science/article/pii/S0959652616303584'
            unit: kg
          Dates:
            icon: null
            intensityKilograms: 0.32
            source: 'https://www.sciencedirect.com/science/article/pii/S0959652616303584'
            unit: kg
          Figs:
            icon: null
            intensityKilograms: 0.43
            source: 'https://www.sciencedirect.com/science/article/pii/S0959652616303584'
            unit: kg
          Gooseberries:
            icon: null
            intensityKilograms: 0.84
            source: 'https://www.sciencedirect.com/science/article/pii/S0959652616303584'
            unit: kg
          Grapefruit:
            icon: null
            intensityKilograms: 0.51
            source: 'https://www.sciencedirect.com/science/article/pii/S0959652616303584'
            unit: kg
          Grapes:
            icon: null
            intensityKilograms: 0.37
            source: 'https://www.sciencedirect.com/science/article/pii/S0959652616303584'
            unit: kg
          Guavas:
            icon: null
            intensityKilograms: 0.28
            source: 'https://www.sciencedirect.com/science/article/pii/S0959652616303584'
            unit: kg
          Kiwi:
            icon: null
            intensityKilograms: 0.36
            source: 'https://www.sciencedirect.com/science/article/pii/S0959652616303584'
            unit: kg
          Lemons:
            icon: null
            intensityKilograms: 0.26
            source: 'https://www.sciencedirect.com/science/article/pii/S0959652616303584'
            unit: kg
          Limes:
            icon: null
            intensityKilograms: 0.26
            source: 'https://www.sciencedirect.com/science/article/pii/S0959652616303584'
            unit: kg
          Mandarin:
            icon: null
            intensityKilograms: 0.45
            source: 'https://www.sciencedirect.com/science/article/pii/S0959652616303584'
            unit: kg
          Melons:
            icon: null
            intensityKilograms: 0.25
            source: 'https://www.sciencedirect.com/science/article/pii/S0959652616303584'
            unit: kg
          Nectarines:
            icon: null
            intensityKilograms: 0.43
            source: 'https://www.sciencedirect.com/science/article/pii/S0959652616303584'
            unit: kg
          Orange:
            icon: null
            intensityKilograms: 0.33
            source: 'https://www.sciencedirect.com/science/article/pii/S0959652616303584'
            unit: kg
          Peaches:
            icon: null
            intensityKilograms: 0.43
            source: 'https://www.sciencedirect.com/science/article/pii/S0959652616303584'
            unit: kg
          Pears:
            icon: null
            intensityKilograms: 0.31
            source: 'https://www.sciencedirect.com/science/article/pii/S0959652616303584'
            unit: kg
          Pineapples:
            icon: null
            intensityKilograms: 0.5
            source: 'https://www.sciencedirect.com/science/article/pii/S0959652616303584'
            unit: kg
          Pomelo:
            icon: null
            intensityKilograms: 0.51
            source: 'https://www.sciencedirect.com/science/article/pii/S0959652616303584'
            unit: kg
          Pumpkins:
            icon: null
            intensityKilograms: 0.25
            source: 'https://www.sciencedirect.com/science/article/pii/S0959652616303584'
            unit: kg
          Quinces:
            icon: null
            intensityKilograms: 0.31
            source: 'https://www.sciencedirect.com/science/article/pii/S0959652616303584'
            unit: kg
          Raspberries:
            icon: null
            intensityKilograms: 0.84
            source: 'https://www.sciencedirect.com/science/article/pii/S0959652616303584'
            unit: kg
          Strawberries:
            icon: null
            intensityKilograms: 0.58
            source: 'https://www.sciencedirect.com/science/article/pii/S0959652616303584'
            unit: kg
          Tangerines:
            icon: null
            intensityKilograms: 0.51
            source: 'https://www.sciencedirect.com/science/article/pii/S0959652616303584'
            unit: kg
          Watermelon:
            icon: null
            intensityKilograms: 0.32
            source: 'https://www.sciencedirect.com/science/article/pii/S0959652616303584'
            unit: kg
          Zucchini:
            icon: null
            intensityKilograms: 0.21
            source: 'https://www.sciencedirect.com/science/article/pii/S0959652616303584'
            unit: kg
        icon: lemon
        intensityKilograms: 0.52
        source: 'http://www.greeneatz.com/foods-carbon-footprint.html'
        unit: kg
      Grains:
        _children:
          Barley:
            icon: null
            intensityKilograms: 0.43
            source: 'https://www.sciencedirect.com/science/article/pii/S0959652616303584'
            unit: kg
          Beans/tofu:
            icon: burrito
            intensityKilograms: 2
            source: 'From http://www.greeneatz.com/foods-carbon-footprint.html'
            unit: kg
          Butter beans:
            icon: null
            intensityKilograms: 0.39
            source: 'https://www.sciencedirect.com/science/article/pii/S0959652616303584'
            unit: kg
          Chick peas:
            icon: null
            intensityKilograms: 0.77
            source: 'https://www.sciencedirect.com/science/article/pii/S0959652616303584'
            unit: kg
          Corn:
            icon: null
            intensityKilograms: 0.47
            source: 'https://www.sciencedirect.com/science/article/pii/S0959652616303584'
            unit: kg
          Dry beans:
            icon: null
            intensityKilograms: 2
            source: 'http://static.ewg.org/reports/2011/meateaters/pdf/methodology_ewg_meat_eaters_guide_to_health_and_climate_2011.pdf'
            unit: kg
          Green beans:
            icon: null
            intensityKilograms: 0.31
            source: 'https://www.sciencedirect.com/science/article/pii/S0959652616303584'
            unit: kg
          Lentils:
            icon: null
            intensityKilograms: 1.03
            source: 'https://www.sciencedirect.com/science/article/pii/S0959652616303584'
            unit: kg
          Morning cereals:
            icon: null
            intensityKilograms: 0.864
            source: 'From http://web.agrsci.dk/djfpublikation/djfpdf/DCArapport158.pdf'
            unit: kg
          Oats:
            icon: null
            intensityKilograms: 0.38
            source: 'https://www.sciencedirect.com/science/article/pii/S0959652616303584'
            unit: kg
          Pasta:
            icon: wheat
            intensityKilograms: 1.2
            source: 'From https://naturerhverv.dk/fileadmin/user_upload/NaturErhverv/Filer/Tvaergaaende/Foedevarernes_klimaaftryk_tabel_1.pdf'
            unit: kg
          Peas:
            icon: null
            intensityKilograms: 0.38
            source: 'https://www.sciencedirect.com/science/article/pii/S0959652616303584'
            unit: kg
          Quinoa:
            icon: null
            intensityKilograms: 1.15
            source: 'https://www.sciencedirect.com/science/article/pii/S0959652616303584'
            unit: kg
          Rice:
            icon: soup
            intensityKilograms: 2.55
            source: 'https://www.sciencedirect.com/science/article/pii/S0959652616303584'
            unit: kg
          Rye:
            icon: null
            intensityKilograms: 0.38
            source: 'https://www.sciencedirect.com/science/article/pii/S0959652616303584'
            unit: kg
          Rye bread:
            icon: bread-loaf
            intensityKilograms: 0.93
            source: 'From http://web.agrsci.dk/djfpublikation/djfpdf/DCArapport158.pdf'
            unit: kg
          Sesame seeds:
            icon: null
            intensityKilograms: 0.88
            source: 'https://www.sciencedirect.com/science/article/pii/S0959652616303584'
            unit: kg
          Soybean:
            icon: null
            intensityKilograms: 0.49
            source: 'https://www.sciencedirect.com/science/article/pii/S0959652616303584'
            unit: kg
          Sunflower seed:
            icon: null
            intensityKilograms: 1.41
            source: 'https://www.sciencedirect.com/science/article/pii/S0959652616303584'
            unit: kg
          Tofu:
            icon: null
            intensityKilograms: 2
            source: 'http://static.ewg.org/reports/2011/meateaters/pdf/methodology_ewg_meat_eaters_guide_to_health_and_climate_2011.pdf'
            unit: kg
          Wheat:
            icon: null
            intensityKilograms: 0.52
            source: 'https://www.sciencedirect.com/science/article/pii/S0959652616303584'
            unit: kg
          White bread:
            icon: bread-loaf
            intensityKilograms: 1.054
            source: 'From http://web.agrsci.dk/djfpublikation/djfpdf/DCArapport158.pdf'
            unit: kg
        icon: null
        intensityKilograms: null
        source: null
        unit: kg
      Meat:
        _children:
          Beef:
            icon: steak
            intensityKilograms: 26.61
            source: 'https://www.sciencedirect.com/science/article/pii/S0959652616303584'
            unit: kg
          Buffalo:
            icon: null
            intensityKilograms: 60.43
            source: 'https://www.sciencedirect.com/science/article/pii/S0959652616303584'
            unit: kg
          Chicken:
            icon: drumstick
            intensityKilograms: 3.65
            source: 'https://www.sciencedirect.com/science/article/pii/S0959652616303584'
            unit: kg
          Duck:
            icon: null
            intensityKilograms: 3.09
            source: 'https://www.sciencedirect.com/science/article/pii/S0959652616303584'
            unit: kg
          Eggs:
            icon: egg
            intensityKilograms: 3.46
            source: 'https://www.sciencedirect.com/science/article/pii/S0959652616303584'
            unit: kg
          Lamb:
            icon: sheep
            intensityKilograms: 25.58
            source: 'https://www.sciencedirect.com/science/article/pii/S0959652616303584'
            unit: kg
          Pork:
            icon: pig
            intensityKilograms: 5.74
            source: 'https://www.sciencedirect.com/science/article/pii/S0959652616303584'
            unit: kg
          Rabbit:
            icon: null
            intensityKilograms: 4.7
            source: 'https://www.sciencedirect.com/science/article/pii/S0959652616303584'
            unit: kg
          Turkey:
            icon: turkey
            intensityKilograms: 7.17
            source: 'https://www.sciencedirect.com/science/article/pii/S0959652616303584'
            unit: kg
        icon: lemon
        intensityKilograms: null
        source: 'http://www.greeneatz.com/foods-carbon-footprint.html'
        unit: kg
      Nuts:
        _children:
          Almonds:
            icon: null
            intensityKilograms: 1.54
            source: 'https://www.sciencedirect.com/science/article/pii/S0959652616303584'
            unit: kg
          Cashew nut:
            icon: null
            intensityKilograms: 1.44
            source: 'https://www.sciencedirect.com/science/article/pii/S0959652616303584'
            unit: kg
          Chestnuts:
            icon: null
            intensityKilograms: 0.43
            source: 'https://www.sciencedirect.com/science/article/pii/S0959652616303584'
            unit: kg
          Hazelnuts:
            icon: null
            intensityKilograms: 0.97
            source: 'https://www.sciencedirect.com/science/article/pii/S0959652616303584'
            unit: kg
          Peanut Butter:
            icon: null
            intensityKilograms: 2.3
            source: 'http://static.ewg.org/reports/2011/meateaters/pdf/methodology_ewg_meat_eaters_guide_to_health_and_climate_2011.pdf'
            unit: kg
          Peanuts:
            icon: null
            intensityKilograms: 0.83
            source: 'https://www.sciencedirect.com/science/article/pii/S0959652616303584'
            unit: kg
          Pistachios:
            icon: null
            intensityKilograms: 1.53
            source: 'https://www.sciencedirect.com/science/article/pii/S0959652616303584'
            unit: kg
          Walnuts:
            icon: null
            intensityKilograms: 1.51
            source: 'https://www.sciencedirect.com/science/article/pii/S0959652616303584'
            unit: kg
        icon: acorn
        intensityKilograms: 2.3
        source: 'http://static.ewg.org/reports/2011/meateaters/pdf/methodology_ewg_meat_eaters_guide_to_health_and_climate_2011.pdf'
        unit: kg
      Seafood:
        _children:
          Anglerfish:
            icon: fish
            intensityKilograms: 12.29
            source: 'https://www.sciencedirect.com/science/article/pii/S0959652616303584'
            unit: kg
          Brill:
            icon: fish
            intensityKilograms: 8.41
            source: 'https://www.sciencedirect.com/science/article/pii/S0959652616303584'
            unit: kg
          Canned Tuna:
            icon: fish
            intensityKilograms: 6.1
            source: 'http://static.ewg.org/reports/2011/meateaters/pdf/methodology_ewg_meat_eaters_guide_to_health_and_climate_2011.pdf'
            unit: kg
          Carp:
            icon: fish
            intensityKilograms: 1.76
            source: 'https://www.sciencedirect.com/science/article/pii/S0959652616303584'
            unit: kg
          Clams:
            icon: null
            intensityKilograms: 0.1
            source: 'From https://naturerhverv.dk/fileadmin/user_upload/NaturErhverv/Filer/Tvaergaaende/Foedevarernes_klimaaftryk_tabel_1.pdf'
            unit: kg
          Cod:
            icon: fish
            intensityKilograms: 3.51
            source: 'https://www.sciencedirect.com/science/article/pii/S0959652616303584'
            unit: kg
          Common Ling:
            icon: fish
            intensityKilograms: 6.45
            source: 'https://www.sciencedirect.com/science/article/pii/S0959652616303584'
            unit: kg
          Eel:
            icon: fish
            intensityKilograms: 3.88
            source: 'https://www.sciencedirect.com/science/article/pii/S0959652616303584'
            unit: kg
          Farmed Salmon:
            icon: fish
            intensityKilograms: 11.9
            source: 'http://static.ewg.org/reports/2011/meateaters/pdf/methodology_ewg_meat_eaters_guide_to_health_and_climate_2011.pdf'
            unit: kg
          Fish (all species):
            icon: fish
            intensityKilograms: 3.49
            source: 'https://www.sciencedirect.com/science/article/pii/S0959652616303584'
            unit: kg
          Flatfish:
            icon: fish
            intensityKilograms: 6.2
            source: 'From https://naturerhverv.dk/fileadmin/user_upload/NaturErhverv/Filer/Tvaergaaende/Foedevarernes_klimaaftryk_tabel_1.pdf'
            unit: kg
          Haddock:
            icon: fish
            intensityKilograms: 3.41
            source: 'https://www.sciencedirect.com/science/article/pii/S0959652616303584'
            unit: kg
          Hake:
            icon: fish
            intensityKilograms: 9.77
            source: 'https://www.sciencedirect.com/science/article/pii/S0959652616303584'
            unit: kg
          Herring:
            icon: fish
            intensityKilograms: 1.16
            source: 'https://www.sciencedirect.com/science/article/pii/S0959652616303584'
            unit: kg
          Lobster:
            icon: null
            intensityKilograms: 27.8
            source: 'https://www.sciencedirect.com/science/article/pii/S0959652616303584'
            unit: kg
          Mackerel:
            icon: fish
            intensityKilograms: 1.8
            source: 'https://www.sciencedirect.com/science/article/pii/S0959652616303584'
            unit: kg
          Megrim:
            icon: fish
            intensityKilograms: 14.15
            source: 'https://www.sciencedirect.com/science/article/pii/S0959652616303584'
            unit: kg
          Mussels:
            icon: null
            intensityKilograms: 9.51
            source: 'https://www.sciencedirect.com/science/article/pii/S0959652616303584'
            unit: kg
          Octopus/squid/cuttlefish:
            icon: null
            intensityKilograms: 7.13
            source: 'https://www.sciencedirect.com/science/article/pii/S0959652616303584'
            unit: kg
          Pollock:
            icon: fish
            intensityKilograms: 1.61
            source: 'https://www.sciencedirect.com/science/article/pii/S0959652616303584'
            unit: kg
          Pomfret:
            icon: fish
            intensityKilograms: 6.63
            source: 'https://www.sciencedirect.com/science/article/pii/S0959652616303584'
            unit: kg
          Porbeagle:
            icon: fish
            intensityKilograms: 11.44
            source: 'https://www.sciencedirect.com/science/article/pii/S0959652616303584'
            unit: kg
          Prawns/shrimp:
            icon: null
            intensityKilograms: 7.8
            source: 'https://www.sciencedirect.com/science/article/pii/S0959652616303584'
            unit: kg
          Rock fish:
            icon: fish
            intensityKilograms: 6.94
            source: 'https://www.sciencedirect.com/science/article/pii/S0959652616303584'
            unit: kg
          Salmon:
            icon: fish
            intensityKilograms: 3.47
            source: 'https://www.sciencedirect.com/science/article/pii/S0959652616303584'
            unit: kg
          Sea bass:
            icon: fish
            intensityKilograms: 3.27
            source: 'https://www.sciencedirect.com/science/article/pii/S0959652616303584'
            unit: kg
          Shrimp (Fresh):
            icon: null
            intensityKilograms: 3
            source: 'https://naturerhverv.dk/fileadmin/user_upload/NaturErhverv/Filer/Tvaergaaende/Foedevarernes_klimaaftryk_tabel_1.pdf'
            unit: kg
          Shrimp (Frozen):
            icon: null
            intensityKilograms: 10.5
            source: 'https://naturerhverv.dk/fileadmin/user_upload/NaturErhverv/Filer/Tvaergaaende/Foedevarernes_klimaaftryk_tabel_1.pdf'
            unit: kg
          Sole:
            icon: fish
            intensityKilograms: 20.86
            source: 'https://www.sciencedirect.com/science/article/pii/S0959652616303584'
            unit: kg
          Swordfish:
            icon: fish
            intensityKilograms: 12.84
            source: 'https://www.sciencedirect.com/science/article/pii/S0959652616303584'
            unit: kg
          Trout:
            icon: fish
            intensityKilograms: 4.2
            source: 'https://www.sciencedirect.com/science/article/pii/S0959652616303584'
            unit: kg
          Tuna:
            icon: fish
            intensityKilograms: 2.15
            source: 'https://www.sciencedirect.com/science/article/pii/S0959652616303584'
            unit: kg
          Turbot:
            icon: fish
            intensityKilograms: 14.51
            source: 'https://www.sciencedirect.com/science/article/pii/S0959652616303584'
            unit: kg
          Whiting:
            icon: fish
            intensityKilograms: 2.66
            source: 'https://www.sciencedirect.com/science/article/pii/S0959652616303584'
            unit: kg
        icon: fish
        intensityKilograms: 3.49
        source: 'https://www.sciencedirect.com/science/article/pii/S0959652616303584'
        unit: kg
      Vegetables:
        _children:
          Artichokes:
            icon: null
            intensityKilograms: 0.48
            source: 'https://www.sciencedirect.com/science/article/pii/S0959652616303584'
            unit: kg
          Aspargus:
            icon: null
            intensityKilograms: 0.83
            source: 'https://www.sciencedirect.com/science/article/pii/S0959652616303584'
            unit: kg
          Avocados:
            icon: null
            intensityKilograms: 1.3
            source: 'https://www.sciencedirect.com/science/article/pii/S0959652616303584'
            unit: kg
          Beetroot:
            icon: null
            intensityKilograms: 0.24
            source: 'https://www.sciencedirect.com/science/article/pii/S0959652616303584'
            unit: kg
          Broccoli:
            icon: null
            intensityKilograms: 2
            source: 'http://static.ewg.org/reports/2011/meateaters/pdf/methodology_ewg_meat_eaters_guide_to_health_and_climate_2011.pdf'
            unit: kg
          Carrots:
            icon: null
            intensityKilograms: 0.2
            source: 'https://www.sciencedirect.com/science/article/pii/S0959652616303584'
            unit: kg
          Celery:
            icon: null
            intensityKilograms: 0.18
            source: 'https://www.sciencedirect.com/science/article/pii/S0959652616303584'
            unit: kg
          Eggplants:
            icon: null
            intensityKilograms: 1.35
            source: 'https://www.sciencedirect.com/science/article/pii/S0959652616303584'
            unit: kg
          Fennel:
            icon: null
            intensityKilograms: 0.48
            source: 'https://www.sciencedirect.com/science/article/pii/S0959652616303584'
            unit: kg
          Garlic:
            icon: null
            intensityKilograms: 0.57
            source: 'https://www.sciencedirect.com/science/article/pii/S0959652616303584'
            unit: kg
          Ginger:
            icon: null
            intensityKilograms: 0.88
            source: 'https://www.sciencedirect.com/science/article/pii/S0959652616303584'
            unit: kg
          Mushrooms:
            icon: null
            intensityKilograms: 0.27
            source: 'https://www.sciencedirect.com/science/article/pii/S0959652616303584'
            unit: kg
          Olives:
            icon: null
            intensityKilograms: 0.63
            source: 'https://www.sciencedirect.com/science/article/pii/S0959652616303584'
            unit: kg
          Onion:
            icon: null
            intensityKilograms: 0.17
            source: 'https://www.sciencedirect.com/science/article/pii/S0959652616303584'
            unit: kg
          Peppers:
            icon: null
            intensityKilograms: 0.66
            source: 'https://www.sciencedirect.com/science/article/pii/S0959652616303584'
            unit: kg
          Potatoes:
            icon: null
            intensityKilograms: 0.18
            source: 'https://www.sciencedirect.com/science/article/pii/S0959652616303584'
            unit: kg
          Rutabage:
            icon: null
            intensityKilograms: 0.29
            source: 'https://www.sciencedirect.com/science/article/pii/S0959652616303584'
            unit: kg
          Spinach:
            icon: null
            intensityKilograms: 0.54
            source: 'https://www.sciencedirect.com/science/article/pii/S0959652616303584'
            unit: kg
          Tomatoes:
            icon: null
            intensityKilograms: 0.45
            source: 'https://www.sciencedirect.com/science/article/pii/S0959652616303584'
            unit: kg
        icon: carrot
        intensityKilograms: 1.32 gCO2e / unit
        source: 'https://orbit.dtu.dk/ws/files/110722384/Climate_friendly_dietary_guidelines.pdf'
        unit: kg
  Fuel:
    _children:
      Diesel:
        icon: oil-can
        intensityKilograms: 3.17
        source: 'http://www.bilans-ges.ademe.fr/static/documents/[Base%20Carbone]%20Documentation%20g%C3%A9n%C3%A9rale%20v11.0.pdf'
        unit: L
      Gasoline:
        icon: oil-can
        intensityKilograms: 2.8
        source: 'http://www.bilans-ges.ademe.fr/static/documents/[Base%20Carbone]%20Documentation%20g%C3%A9n%C3%A9rale%20v11.0.pdf'
        unit: L
      Heating Oil:
        icon: oil-can
        intensityKilograms: 3.26
        source: 'http://www.bilans-ges.ademe.fr/static/documents/[Base%20Carbone]%20Documentation%20g%C3%A9n%C3%A9rale%20v11.0.pdf'
        unit: L
      Natural gas:
        icon: burn
        intensityKilograms: 1.88
        source: 'http://www.bilans-ges.ademe.fr/static/documents/[Base%20Carbone]%20Documentation%20g%C3%A9n%C3%A9rale%20v11.0.pdf'
        unit: L
    icon: gas-pump
    intensityKilograms: 1.186
    oldKeys:
      - PURCHASE_CATEGORY_TRANSPORTATION_FUEL
    source: 'http://www.balticproject.org/en/calculator-page'
    unit: EUR
  Healthcare:
    _children:
      Doctor:
        icon: user-md
        intensityKilograms: 0.05675
        oldKeys:
          - PURCHASE_CATEGORY_HEALTHCARE_DOCTOR
        source: 'http://www.balticproject.org/en/calculator-page'
        unit: EUR
      Drug store or pharmacy:
        icon: pills
        intensityKilograms: 0.04387
        oldKeys:
          - PURCHASE_CATEGORY_HEALTHCARE_PHARMARCY
        source: 'http://www.balticproject.org/en/calculator-page'
        unit: EUR
  Stores:
    _children:
      Bakery:
        icon: bread-loaf
        intensityKilograms: 0.06334
        oldKeys:
          - PURCHASE_CATEGORY_FOOD_BAKERY
        source: 'http://www.balticproject.org/en/calculator-page'
        unit: EUR
      Barber or beauty shop:
        icon: cut
        intensityKilograms: 0.023
        oldKeys:
          - PURCHASE_CATEGORY_STORE_BARBER_BEAUTY
        source: 'http://www.balticproject.org/en/calculator-page'
        unit: EUR
      Bookshop:
        icon: books
        intensityKilograms: 0.02698
        oldKeys:
          - PURCHASE_CATEGORY_STORE_BOOKS
        source: 'http://www.balticproject.org/en/calculator-page'
        unit: EUR
      Clothing:
        icon: tshirt
        intensityKilograms: 0.0296
        oldKeys:
          - PURCHASE_CATEGORY_STORE_CLOTHING
        source: 'http://www.balticproject.org/en/calculator-page'
        unit: EUR
      Department store:
        icon: credit-card
        intensityKilograms: 0.04902
        oldKeys:
          - PURCHASE_CATEGORY_STORE_DEPARTMENT
        source: 'http://www.balticproject.org/en/calculator-page'
        unit: EUR
      Electronic store:
        icon: laptop
        intensityKilograms: 0.02522
        oldKeys:
          - PURCHASE_CATEGORY_STORE_ELECTRONIC
        source: 'http://www.balticproject.org/en/calculator-page'
        unit: EUR
      Equipment furniture:
        icon: credit-card
        intensityKilograms: 0.03623
        oldKeys:
          - PURCHASE_CATEGORY_STORE_EQUIPMENT_FURNITURE
        source: 'http://www.balticproject.org/en/calculator-page'
        unit: EUR
      Florist:
        icon: flower-tulip
        intensityKilograms: 0.04696
        oldKeys:
          - PURCHASE_CATEGORY_STORE_FLORIST
        source: 'http://www.balticproject.org/en/calculator-page'
        unit: EUR
      Grocery store:
        icon: shopping-cart
        intensityKilograms: 0.04902
        oldKeys:
          - PURCHASE_CATEGORY_FOOD_SUPERMARKET
        source: 'http://www.balticproject.org/en/calculator-page'
        unit: EUR
      Hardware:
        icon: tools
        intensityKilograms: 0.03566
        oldKeys:
          - PURCHASE_CATEGORY_STORE_HARDWARE
        source: 'http://www.balticproject.org/en/calculator-page'
        unit: EUR
      House furnishing:
        icon: couch
        intensityKilograms: 0.06949
        oldKeys:
          - PURCHASE_CATEGORY_STORE_HOUSE_FURNISHING
        source: 'http://www.balticproject.org/en/calculator-page'
        unit: EUR
      Household appliances:
        icon: blender
        intensityKilograms: 0.03615
        oldKeys:
          - PURCHASE_CATEGORY_STORE_HOUSEHOLD_APPLIANCE
        source: 'http://www.balticproject.org/en/calculator-page'
        unit: EUR
      Lawn and garden store:
        icon: seedling
        intensityKilograms: 0.03629
        oldKeys:
          - PURCHASE_CATEGORY_STORE_GARDEN
        source: 'http://www.balticproject.org/en/calculator-page'
        unit: EUR
      Pet shop:
        icon: paw
        intensityKilograms: 0.06334
        oldKeys:
          - PURCHASE_CATEGORY_STORE_PET
        source: 'http://www.balticproject.org/en/calculator-page'
        unit: EUR<|MERGE_RESOLUTION|>--- conflicted
+++ resolved
@@ -362,8 +362,7 @@
             icon: null
             intensityKilograms: 1.31
             source: 'https://www.sciencedirect.com/science/article/pii/S0959652616303584'
-<<<<<<< HEAD
-            unit: g
+            unit: kg
           Ice cream (Vanilla regular):
             icon: null
             intensityKilograms: 0.00375
@@ -384,9 +383,6 @@
             intensityKilograms: 0.00391
             unit: kg
             source: 'https://www.sciencedirect.com/science/article/pii/S0959652618332633'
-=======
-            unit: kg
->>>>>>> 059fb2c9
         icon: null
         intensityKilograms: null
         source: null
