# yamllint disable rule:empty-lines rule:line-length
#
# /!\ Remember to update the version of the associated
# carbon model when changing this file.
#
---
_children:
  Car parts and services:
    _children:
      Automotive parts or accessories:
        icon: credit-card
        intensityKilograms: 0.08418
        oldKeys:
          - PURCHASE_CATEGORY_TRANSPORTATION_AUTOMOTIVE_PARTS
        source: 'http://www.balticproject.org/en/calculator-page'
        unit: EUR
      Automotive services:
        icon: credit-card
        intensityKilograms: 0.04241
        oldKeys:
          - PURCHASE_CATEGORY_TRANSPORTATION_AUTOMOTIVE_SERVICE
        source: 'http://www.balticproject.org/en/calculator-page'
        unit: EUR
      Parking lot:
        icon: parking
        intensityKilograms: 0.19571
        oldKeys:
          - PURCHASE_CATEGORY_TRANSPORTATION_AUTOMOTIVE_PARKING
        source: 'http://www.balticproject.org/en/calculator-page'
        unit: EUR
  Appliances:
    _children:
      'Electric oven':
        icon: blender
        intensityKilograms: 319
        source: 'https://www.ademe.fr/sites/default/files/assets/documents/poids_carbone-biens-equipement-201809-rapport.pdf'
        unit: item
        usage: 41.4%
      'Gas oven':
        icon: blender
        intensityKilograms: 846
        source: 'https://www.ademe.fr/sites/default/files/assets/documents/poids_carbone-biens-equipement-201809-rapport.pdf'
        unit: item
        usage: 84.4%
      'Mini electric oven':
        icon: blender
        intensityKilograms: 190
        source: 'https://www.ademe.fr/sites/default/files/assets/documents/poids_carbone-biens-equipement-201809-rapport.pdf'
        unit: item
        usage: 62.6%
      'Microwave oven':
        icon: blender
        intensityKilograms: 118
        source: 'https://www.ademe.fr/sites/default/files/assets/documents/poids_carbone-biens-equipement-201809-rapport.pdf'
        unit: item
        usage: 33.1%
      'Dishwasher':
        icon: blender
        intensityKilograms: 513
        source: 'https://www.ademe.fr/sites/default/files/assets/documents/poids_carbone-biens-equipement-201809-rapport.pdf'
        unit: item
        usage: 57.1%
      'Mini dishwasher':
        icon: blender
        intensityKilograms: 431
        source: 'https://www.ademe.fr/sites/default/files/assets/documents/poids_carbone-biens-equipement-201809-rapport.pdf'
        unit: item
        usage: 55.2%
      'Top load laundry machine':
        icon: blender
        intensityKilograms: 468
        source: 'https://www.ademe.fr/sites/default/files/assets/documents/poids_carbone-biens-equipement-201809-rapport.pdf'
        unit: item
        usage: 47%
      'Front load laundry machine':
        icon: blender
        intensityKilograms: 539
        source: 'https://www.ademe.fr/sites/default/files/assets/documents/poids_carbone-biens-equipement-201809-rapport.pdf'
        unit: item
        usage: 49%
      'Heat pump dryer':
        icon: blender
        intensityKilograms: 506
        source: 'https://www.ademe.fr/sites/default/files/assets/documents/poids_carbone-biens-equipement-201809-rapport.pdf'
        unit: item
        usage: 48.6%
      'Dewatering dryer':
        icon: blender
        intensityKilograms: 588
        source: 'https://www.ademe.fr/sites/default/files/assets/documents/poids_carbone-biens-equipement-201809-rapport.pdf'
        unit: item
        usage: 55.8%
      'Evacuation dryer':
        icon: blender
        intensityKilograms: 545
        source: 'https://www.ademe.fr/sites/default/files/assets/documents/poids_carbone-biens-equipement-201809-rapport.pdf'
        unit: item
        usage: 57.4%
      'Refrigerator':
        icon: blender
        intensityKilograms: 343
        source: 'https://www.ademe.fr/sites/default/files/assets/documents/poids_carbone-biens-equipement-201809-rapport.pdf'
        unit: item
        usage: 30.9%
      'Integrated fridge freezer':
        icon: blender
        intensityKilograms: 431
        source: 'https://www.ademe.fr/sites/default/files/assets/documents/poids_carbone-biens-equipement-201809-rapport.pdf'
        unit: item
        usage: 48.7%
      'Mini Refrigerator':
        icon: blender
        intensityKilograms: 159
        source: 'https://www.ademe.fr/sites/default/files/assets/documents/poids_carbone-biens-equipement-201809-rapport.pdf'
        unit: item
        usage: 56.6%
      'Chest freezer':
        icon: blender
        intensityKilograms: 492
        source: 'https://www.ademe.fr/sites/default/files/assets/documents/poids_carbone-biens-equipement-201809-rapport.pdf'
        unit: item
        usage: 50.6%
      'Upright freezer':
        icon: blender
        intensityKilograms: 587
        source: 'https://www.ademe.fr/sites/default/files/assets/documents/poids_carbone-biens-equipement-201809-rapport.pdf'
        unit: item
        usage: 43.4%
      'Vacuum cleaner':
        icon: blender
        intensityKilograms: 67
        source: 'https://www.ademe.fr/sites/default/files/assets/documents/poids_carbone-biens-equipement-201809-rapport.pdf'
        unit: item
        usage: 41.8%
      'Bagless vacuum cleaner':
        icon: blender
        intensityKilograms: 69
        source: 'https://www.ademe.fr/sites/default/files/assets/documents/poids_carbone-biens-equipement-201809-rapport.pdf'
        unit: item
        usage: 37.7%
      'Stand mixer':
        icon: blender
        intensityKilograms: 43
        source: 'https://www.ademe.fr/sites/default/files/assets/documents/poids_carbone-biens-equipement-201809-rapport.pdf'
        unit: item
        usage: 16.3%
      'Bread machine':
        icon: blender
        intensityKilograms: 96
        source: 'https://www.ademe.fr/sites/default/files/assets/documents/poids_carbone-biens-equipement-201809-rapport.pdf'
        unit: item
        usage: 17%
      'Yogurt maker':
        icon: blender
        intensityKilograms: 96
        source: 'https://www.ademe.fr/sites/default/files/assets/documents/poids_carbone-biens-equipement-201809-rapport.pdf'
        unit: item
        usage: 52.1%
  Clothing, shoes and sports equipments:
    _children:
      'Shirt (viscose)':
        icon: tshirt
        intensityKilograms: 12
        source: 'https://www.ademe.fr/sites/default/files/assets/documents/poids_carbone-biens-equipement-201809-rapport.pdf'
        unit: item
        usage: 25%
      'Shirt (cotton)':
        icon: tshirt
        intensityKilograms: 13
        source: 'https://www.ademe.fr/sites/default/files/assets/documents/poids_carbone-biens-equipement-201809-rapport.pdf'
        unit: item
        usage: 23.1%
      'Jeans':
        icon: tshirt
        intensityKilograms: 25
        source: 'https://www.ademe.fr/sites/default/files/assets/documents/poids_carbone-biens-equipement-201809-rapport.pdf'
        unit: item
        usage: 20%
      'T-shirt (cotton)':
        icon: tshirt
        intensityKilograms: 7
        source: 'https://www.ademe.fr/sites/default/files/assets/documents/poids_carbone-biens-equipement-201809-rapport.pdf'
        unit: item
        usage: 42.9%
      'T-shirt (polyester)':
        icon: tshirt
        intensityKilograms: 6
        source: 'https://www.ademe.fr/sites/default/files/assets/documents/poids_carbone-biens-equipement-201809-rapport.pdf'
        unit: item
        usage: 16.7%
      'Polo shirt':
        icon: tshirt
        intensityKilograms: 10
        source: 'https://www.ademe.fr/sites/default/files/assets/documents/poids_carbone-biens-equipement-201809-rapport.pdf'
        unit: item
        usage: 30%
      'Sweater (acrylic)':
        icon: tshirt
        intensityKilograms: 28
        source: 'https://www.ademe.fr/sites/default/files/assets/documents/poids_carbone-biens-equipement-201809-rapport.pdf'
        unit: item
        usage: 17.9%
      'Fleece (recycled polyester)':
        icon: tshirt
        intensityKilograms: 26
        source: 'https://www.ademe.fr/sites/default/files/assets/documents/poids_carbone-biens-equipement-201809-rapport.pdf'
        unit: item
        usage: 23.1%
      'Sweater (cotton)':
        icon: tshirt
        intensityKilograms: 31
        source: 'https://www.ademe.fr/sites/default/files/assets/documents/poids_carbone-biens-equipement-201809-rapport.pdf'
        unit: item
        usage: 25.8%
      'Pullover (wool)':
        icon: tshirt
        intensityKilograms: 56
        source: 'https://www.ademe.fr/sites/default/files/assets/documents/poids_carbone-biens-equipement-201809-rapport.pdf'
        unit: item
        usage: 12.5%
      'Pullover (recycled cotton)':
        icon: tshirt
        intensityKilograms: 12
        source: 'https://www.ademe.fr/sites/default/files/assets/documents/poids_carbone-biens-equipement-201809-rapport.pdf'
        unit: item
        usage: 41.7%
      'Jacket (generic)':
        icon: tshirt
        intensityKilograms: 89
        source: 'https://www.ademe.fr/sites/default/files/assets/documents/poids_carbone-biens-equipement-201809-rapport.pdf'
        unit: item
        usage: 13.5%
      'Jacket (weatherproof)':
        icon: tshirt
        intensityKilograms: 39
        source: 'https://www.ademe.fr/sites/default/files/assets/documents/poids_carbone-biens-equipement-201809-rapport.pdf'
        unit: item
        usage: 7.7%
      'Jacket (faux leather)':
        icon: tshirt
        intensityKilograms: 25
        source: 'https://www.ademe.fr/sites/default/files/assets/documents/poids_carbone-biens-equipement-201809-rapport.pdf'
        unit: item
        usage: 20%
      'Dress (polyester)':
        icon: tshirt
        intensityKilograms: 56
        source: 'https://www.ademe.fr/sites/default/files/assets/documents/poids_carbone-biens-equipement-201809-rapport.pdf'
        unit: item
        usage: 19.6%
      'Dress (cotton)':
        icon: tshirt
        intensityKilograms: 56
        source: 'https://www.ademe.fr/sites/default/files/assets/documents/poids_carbone-biens-equipement-201809-rapport.pdf'
        unit: item
        usage: 23.2%
      'Dress (viscose)':
        icon: tshirt
        intensityKilograms: 51
        source: 'https://www.ademe.fr/sites/default/files/assets/documents/poids_carbone-biens-equipement-201809-rapport.pdf'
        unit: item
        usage: 25.5%
      'Shoes (leather)':
        icon: boot
        intensityKilograms: 15
        source: 'https://www.ademe.fr/sites/default/files/assets/documents/poids_carbone-biens-equipement-201809-rapport.pdf'
        unit: item
        usage: 46.7%
      'Shoes (fabric)':
        icon: boot
        intensityKilograms: 19
        source: 'https://www.ademe.fr/sites/default/files/assets/documents/poids_carbone-biens-equipement-201809-rapport.pdf'
        unit: item
        usage: 31.6%
      'Shoes (sports)':
        icon: boot
        intensityKilograms: 20
        source: 'https://www.ademe.fr/sites/default/files/assets/documents/poids_carbone-biens-equipement-201809-rapport.pdf'
        unit: item
        usage: 30%
      'Backpack (trekking)':
        icon: backpack
        intensityKilograms: 6.3
        source: 'https://www.ademe.fr/sites/default/files/assets/documents/poids_carbone-biens-equipement-201809-rapport.pdf'
        unit: item
      'Backpack (school)':
        icon: backpack
        intensityKilograms: 9.8
        source: 'https://www.ademe.fr/sites/default/files/assets/documents/poids_carbone-biens-equipement-201809-rapport.pdf'
        unit: item
      'Tennis racket':
        icon: racquet
        intensityKilograms: 23
        source: 'https://www.ademe.fr/sites/default/files/assets/documents/poids_carbone-biens-equipement-201809-rapport.pdf'
        unit: item
      'Football':
        icon: futbol
        intensityKilograms: 5.1
        source: 'https://www.ademe.fr/sites/default/files/assets/documents/poids_carbone-biens-equipement-201809-rapport.pdf'
        unit: item
      'Basketball':
        icon: basketball-ball
        intensityKilograms: 5.9
        source: 'https://www.ademe.fr/sites/default/files/assets/documents/poids_carbone-biens-equipement-201809-rapport.pdf'
        unit: item
  Mobile phone:
    icon: mobile
    intensityKilograms: 32
    source: 'https://www.ademe.fr/sites/default/files/assets/documents/poids_carbone-biens-equipement-201809-rapport.pdf'
    unit: item
    usage: 20%
    _children:
      'Feature phone':
        icon: mobile
        intensityKilograms: 16
        source: 'https://www.ademe.fr/sites/default/files/assets/documents/poids_carbone-biens-equipement-201809-rapport.pdf'
        unit: item
        usage: 20%
      'iPhone 11':
        deviceId: 'iPhone12,1'  # https://gist.github.com/adamawolf/3048717
        icon: mobile
        intensityKilograms: 72
        source: 'https://www.apple.com/lae/environment/pdf/products/iphone/iPhone_11_PER_sept2019.pdf'
        unit: item
        usage: 17%
      'iPhone 11 Pro':
        deviceId: 'iPhone12,3'  # https://gist.github.com/adamawolf/3048717
        icon: mobile
        intensityKilograms: 80
        source: 'https://www.apple.com/lae/environment/pdf/products/iphone/iPhone_11_Pro_PER_sept2019.pdf'
        unit: item
        usage: 13%
      'iPhone 11 Pro Max':
        deviceId: 'iPhone12,5'  # https://gist.github.com/adamawolf/3048717
        icon: mobile
        intensityKilograms: 86
        source: 'https://www.apple.com/lae/environment/pdf/products/iphone/iPhone_11_Pro_Max_PER_sept2019.pdf'
        unit: item
        usage: 18%
      'iPhone 8':
        deviceId: 'iPhone10,1'  # https://gist.github.com/adamawolf/3048717
        icon: mobile
        intensityKilograms: 57
        source: 'https://www.apple.com/lae/environment/pdf/products/iphone/iPhone_8_PER_sept2017.pdf'
        unit: item
        usage: 16%
      'iPhone 8 Plus':
        deviceId: 'iPhone10,2'  # https://gist.github.com/adamawolf/3048717
        icon: mobile
        intensityKilograms: 68
        source: 'https://www.apple.com/lae/environment/pdf/products/iphone/iPhone_8_Plus_PER_sept2017.pdf'
        unit: item
        usage: 17%
      'iPhone XR':
        deviceId: 'iPhone11,8'  # https://gist.github.com/adamawolf/3048717
        icon: mobile
        intensityKilograms: 62
        source: 'https://www.apple.com/lae/environment/pdf/products/iphone/iPhone_XR_PER_sept2018.pdf'
        unit: item
        usage: 19%
      'iPhone SE':
        deviceId: 'iPhone8,4'  # https://gist.github.com/adamawolf/3048717
        icon: mobile
        intensityKilograms: 45
        source: 'https://www.apple.com/lae/environment/pdf/products/iphone/iPhone_SE_PER_sept2017.pdf'
        unit: 'item'
  Furniture:
    _children:
      'Chair (wood)':
        icon: chair
        intensityKilograms: 25.2
        source: 'https://www.ademe.fr/sites/default/files/assets/documents/poids_carbone-biens-equipement-201809-rapport.pdf'
        unit: item
      'Chair (plastic)':
        icon: chair
        intensityKilograms: 28
        source: 'https://www.ademe.fr/sites/default/files/assets/documents/poids_carbone-biens-equipement-201809-rapport.pdf'
        unit: item
      'Chair (wood and fabric)':
        icon: chair
        intensityKilograms: 12
        source: https://www.ademe.fr/sites/default/files/assets/documents/poids_carbone-biens-equipement-201809-rapport.pdf'
        unit: item
      'Table (wood)':
        icon: chair
        intensityKilograms: 130
        source: 'https://www.ademe.fr/sites/default/files/assets/documents/poids_carbone-biens-equipement-201809-rapport.pdf'
        unit: item
      'Table (generic)':
        icon: chair
        intensityKilograms: 96
        source: 'https://www.ademe.fr/sites/default/files/assets/documents/poids_carbone-biens-equipement-201809-rapport.pdf'
        unit: item
      'Cabinet':
        icon: chair
        intensityKilograms: 858
        source: 'https://www.ademe.fr/sites/default/files/assets/documents/poids_carbone-biens-equipement-201809-rapport.pdf'
        unit: item
      'Sofa (fabric)':
        icon: couch
        intensityKilograms: 180
        source: 'https://www.ademe.fr/sites/default/files/assets/documents/poids_carbone-biens-equipement-201809-rapport.pdf'
        unit: item
      'Sofa (leather)':
        icon: couch
        intensityKilograms: 200
        source: 'https://www.ademe.fr/sites/default/files/assets/documents/poids_carbone-biens-equipement-201809-rapport.pdf'
        unit: item
      'Pullout sofa':
        icon: couch
        intensityKilograms: 204
        source: 'https://www.ademe.fr/sites/default/files/assets/documents/poids_carbone-biens-equipement-201809-rapport.pdf'
        unit: item
      'Box spring':
        icon: bed
        intensityKilograms: 110
        source: 'https://www.ademe.fr/sites/default/files/assets/documents/poids_carbone-biens-equipement-201809-rapport.pdf'
        unit: item
      'Slatted bed base':
        icon: bed
        intensityKilograms: 69
        source: 'https://www.ademe.fr/sites/default/files/assets/documents/poids_carbone-biens-equipement-201809-rapport.pdf'
        unit: item
      'Bed frame':
        icon: bed
        intensityKilograms: 147
        source: 'https://www.ademe.fr/sites/default/files/assets/documents/poids_carbone-biens-equipement-201809-rapport.pdf'
        unit: item
      'Spring mattress':
        icon: bed
        intensityKilograms: 219
        source: 'https://www.ademe.fr/sites/default/files/assets/documents/poids_carbone-biens-equipement-201809-rapport.pdf'
        unit: item
      'Garden furniture (wood)':
        icon: chair
        intensityKilograms: 103
        source: 'https://www.ademe.fr/sites/default/files/assets/documents/poids_carbone-biens-equipement-201809-rapport.pdf'
        unit: item
      'Garden furniture (metal)':
        icon: chair
        intensityKilograms: 224
        source: 'https://www.ademe.fr/sites/default/files/assets/documents/poids_carbone-biens-equipement-201809-rapport.pdf'
        unit: item
      'Garden furniture (plastic)':
        icon: chair
        intensityKilograms: 215
        source: 'https://www.ademe.fr/sites/default/files/assets/documents/poids_carbone-biens-equipement-201809-rapport.pdf'
        unit: item
  Electronics:
    _children:
      'AirPort Express':
        icon: network-wired  # router only available in Font Awesome 5.11.0
        intensityKilograms: 95
        source: 'https://www.apple.com/lae/environment/pdf/products/airport/AirPortExpress_PER_june2012.pdf'
        unit: item
        usage: 60%
        hidden: false
      'AirPort Extreme':
        icon: network-wired  # router only available in Font Awesome 5.11.0
        intensityKilograms: 250
        source: 'https://www.apple.com/lae/environment/pdf/products/airport/AirPortExtreme_PER_june2013.pdf'
        unit: item
        usage: 76%
        hidden: false
      'AirPort Time Capsule':
        icon: network-wired  # router only available in Font Awesome 5.11.0
        intensityKilograms: 310
        source: 'https://www.apple.com/lae/environment/pdf/products/airport/AirPortTimeCapsule_PER_june2013.pdf'
        unit: item
        usage: 70%
        hidden: false
      'Apple TV':
        icon: network-wired  # router only available in Font Awesome 5.11.0
        intensityKilograms: 65
        source: 'https://www.apple.com/lae/environment/pdf/products/appletv/Apple_TV_PER_sept2017.pdf'
        unit: item
        usage: 30%
        hidden: false
      'Apple TV 4K':
        icon: network-wired  # router only available in Font Awesome 5.11.0
        intensityKilograms: 58
        source: 'https://www.apple.com/lae/environment/pdf/products/appletv/Apple_TV_4K_PER_sept2017.pdf'
        unit: item
        usage: 29%
        hidden: false
      'Apple Watch Series 3 (GPS + Cellular)':
        icon: watch-fitness
        intensityKilograms: 36
        source: 'https://www.apple.com/lae/environment/pdf/products/watch/Apple_Watch_Series3_GPSCellular_PER_sept2018.pdf'
        unit: item
        usage: 15%
        hidden: false
      'Apple Watch Series 3 (GPS)':
        icon: watch-fitness
        intensityKilograms: 28
        source: 'https://www.apple.com/lae/environment/pdf/products/watch/Apple_Watch_Series3_GPS_PER_sept2018.pdf'
        unit: item
        usage: 20%
        hidden: false
      'Apple Watch Series 5 (GPS + Cellular)':
        icon: watch-fitness
        intensityKilograms: 40
        source: 'https://www.apple.com/lae/environment/pdf/products/watch/Apple_Watch_Series5_PER_sept2019.pdf'
        unit: item
        usage: 13%
        hidden: false
      'Homepod':
        icon: volume  # speaker is only available in Font Awesome 5.11.0
        intensityKilograms: 146
        source: 'https://www.apple.com/lae/environment/pdf/products/homepod/HomePod_PER_feb2018.pdf'
        unit: item
        usage: 41%
        hidden: false
      'Latitude 3150':
        icon: laptop
        intensityKilograms: 216
        source: 'https://i.dell.com/sites/csdocuments/CorpComm_Docs/en/carbon-footprint-latitude-3150.pdf'
        unit: item
        usage: 17.6%
        hidden: true
      'Latitude 3160':
        icon: laptop
        intensityKilograms: 244
        source: 'https://i.dell.com/sites/csdocuments/CorpComm_Docs/en/carbon-footprint-latitude-3160.pdf'
        unit: item
        usage: 27.6%
        hidden: true
      'Latitude 3180':
        icon: laptop
        intensityKilograms: 243
        source: 'https://i.dell.com/sites/csdocuments/CorpComm_Docs/en/carbon-footprint-latitude-3180.pdf'
        unit: item
        usage: 10.4%
        hidden: true
      'Latitude 3189':
        icon: laptop
        intensityKilograms: 257
        source: 'https://i.dell.com/sites/csdocuments/CorpComm_Docs/en/carbon-footprint-latitude-3189.pdf'
        unit: item
        usage: 12.1%
        hidden: true
      'Latitude 3190':
        icon: laptop
        intensityKilograms: 226
        source: 'https://i.dell.com/sites/csdocuments/CorpComm_Docs/en/carbon-footprint-latitude-3190.pdf'
        unit: item
        usage: 11.5%
        hidden: true
      'Latitude 3190 2-in-1':
        icon: laptop
        intensityKilograms: 230
        source: 'https://i.dell.com/sites/csdocuments/CorpComm_Docs/en/carbon-footprint-latitude-3190-2.pdf'
        unit: item
        usage: 12.9%
        hidden: true
      'Latitude 3190':
        icon: laptop
        intensityKilograms: 258
        source: 'https://i.dell.com/sites/csdocuments/CorpComm_Docs/en/carbon-footprint-latitude-3190.pdf'
        unit: item
        usage: 18.5%
        hidden: true
      'Latitude 3380':
        icon: laptop
        intensityKilograms: 252
        source: 'https://i.dell.com/sites/csdocuments/CorpComm_Docs/en/carbon-footprint-latitude-3380.pdf'
        unit: item
        usage: 18.9%
        hidden: true
      'Latitude 3460':
        icon: laptop
        intensityKilograms: 279
        source: 'https://i.dell.com/sites/csdocuments/CorpComm_Docs/en/carbon-footprint-latitude-3460.pdf'
        unit: item
        usage: 15.1%
        hidden: true
      'Latitude 3470':
        icon: laptop
        intensityKilograms: 286
        source: 'https://i.dell.com/sites/csdocuments/CorpComm_Docs/en/carbon-footprint-latitude-3470.pdf'
        unit: item
        usage: 14.7%
        hidden: true
      'Latitude 3480':
        icon: laptop
        intensityKilograms: 324
        source: 'https://i.dell.com/sites/csdocuments/CorpComm_Docs/en/carbon-footprint-latitude-3480.pdf'
        unit: item
        usage: 24.1%
        hidden: true
      'Latitude 3490':
        icon: laptop
        intensityKilograms: 243
        source: 'https://i.dell.com/sites/csdocuments/CorpComm_Docs/en/carbon-footprint-latitude-3490.pdf'
        unit: item
        usage: 18.5%
        hidden: true
      'Latitude 3550':
        icon: laptop
        intensityKilograms: 263
        source: 'https://i.dell.com/sites/csdocuments/CorpComm_Docs/en/carbon-footprint-latitude-3550.pdf'
        unit: item
        usage: 11.8%
        hidden: true
      'Latitude 3560':
        icon: laptop
        intensityKilograms: 298
        source: 'https://i.dell.com/sites/csdocuments/CorpComm_Docs/en/carbon-footprint-latitude-3560.pdf'
        unit: item
        usage: 14.5%
        hidden: true
      'Latitude 3570':
        icon: laptop
        intensityKilograms: 302
        source: 'https://i.dell.com/sites/csdocuments/CorpComm_Docs/en/carbon-footprint-latitude-3570.pdf'
        unit: item
        usage: 14.6%
        hidden: true
      'Latitude 3580':
        icon: laptop
        intensityKilograms: 311
        source: 'https://i.dell.com/sites/csdocuments/CorpComm_Docs/en/carbon-footprint-latitude-3580.pdf'
        unit: item
        usage: 24.8%
        hidden: true
      'Latitude 3590':
        icon: laptop
        intensityKilograms: 254
        source: 'https://i.dell.com/sites/csdocuments/CorpComm_Docs/en/carbon-footprint-latitude-3590.pdf'
        unit: item
        usage: 17.8%
        hidden: true
      'Latitude 5250':
        icon: laptop
        intensityKilograms: 235
        source: 'https://i.dell.com/sites/csdocuments/CorpComm_Docs/en/carbon-footprint-latitude-5250.pdf'
        unit: item
        usage: 17.2%
        hidden: true
      'Latitude 5280':
        icon: laptop
        intensityKilograms: 225
        source: 'https://i.dell.com/sites/csdocuments/CorpComm_Docs/en/carbon-footprint-latitude-5280.pdf'
        unit: item
        usage: 16.8%
        hidden: true
      'Latitude 5285 2-in-1':
        icon: laptop
        intensityKilograms: 258
        source: 'https://i.dell.com/sites/csdocuments/CorpComm_Docs/en/carbon-footprint-latitude-5285.pdf'
        unit: item
        usage: 20%
        hidden: true
      'Latitude 5289 2-in-1':
        icon: laptop
        intensityKilograms: 259
        source: 'https://i.dell.com/sites/csdocuments/CorpComm_Docs/en/carbon-footprint-latitude-5289.pdf'
        unit: item
        usage: 16.7%
        hidden: true
      'Latitude 5290':
        icon: laptop
        intensityKilograms: 218
        source: 'https://i.dell.com/sites/csdocuments/CorpComm_Docs/en/carbon-footprint-latitude-5290.pdf'
        unit: item
        usage: 20%
        hidden: true
      'Latitude 5290 2-in-1':
        icon: laptop
        intensityKilograms: 268
        source: 'https://i.dell.com/sites/csdocuments/CorpComm_Docs/en/carbon-footprint-latitude-5290-2.pdf'
        unit: item
        usage: 14.3%
        hidden: false
      'Latitude 5450':
        icon: laptop
        intensityKilograms: 247
        source: 'https://i.dell.com/sites/csdocuments/CorpComm_Docs/en/carbon-footprint-latitude-5450.pdf'
        unit: item
        usage: 16.1%
        hidden: true
      'Latitude 5480':
        icon: laptop
        intensityKilograms: 250
        source: 'https://i.dell.com/sites/csdocuments/CorpComm_Docs/en/carbon-footprint-latitude-5480.pdf'
        unit: item
        usage: 17.5%
        hidden: true
      'Latitude 5490':
        icon: laptop
        intensityKilograms: 251
        source: 'https://i.dell.com/sites/csdocuments/CorpComm_Docs/en/carbon-footprint-latitude-5490.pdf'
        unit: item
        usage: 17.6%
        hidden: false
      'Latitude 5491':
        icon: laptop
        intensityKilograms: 254
        source: 'https://i.dell.com/sites/csdocuments/CorpComm_Docs/en/carbon-footprint-latitude-5491.pdf'
        unit: item
        usage: 14.9%
        hidden: true
      'Latitude 5495':
        icon: laptop
        intensityKilograms: 255
        source: 'https://i.dell.com/sites/csdocuments/CorpComm_Docs/en/carbon-footprint-latitude-5495.pdf'
        unit: item
        usage: 20.5%
        hidden: true
      'Latitude 5550':
        icon: laptop
        intensityKilograms: 259
        source: 'https://i.dell.com/sites/csdocuments/CorpComm_Docs/en/carbon-footprint-latitude-5550.pdf'
        unit: item
        usage: 13.4%
        hidden: true
      'Latitude 5580':
        icon: laptop
        intensityKilograms: 299
        source: 'https://i.dell.com/sites/csdocuments/CorpComm_Docs/en/carbon-footprint-latitude-5580.pdf'
        unit: item
        usage: 17.4%
        hidden: true
      'Latitude 5590':
        icon: laptop
        intensityKilograms: 271
        source: 'https://i.dell.com/sites/csdocuments/CorpComm_Docs/en/carbon-footprint-latitude-5590.pdf'
        unit: item
        usage: 22.2%
        hidden: true
      'Latitude 5591':
        icon: laptop
        intensityKilograms: 305
        source: 'https://i.dell.com/sites/csdocuments/CorpComm_Docs/en/carbon-footprint-latitude-5591.pdf'
        unit: item
        usage: 16.2%
        hidden: true
      'Latitude 7280':
        icon: laptop
        intensityKilograms: 222
        source: 'https://i.dell.com/sites/csdocuments/CorpComm_Docs/en/carbon-footprint-latitude-7280.pdf'
        unit: item
        usage: 15.4%
        hidden: true
      'Latitude 7285':
        icon: laptop
        intensityKilograms: 282
        source: 'https://i.dell.com/sites/csdocuments/CorpComm_Docs/en/carbon-footprint-latitude-7285.pdf'
        unit: item
        usage: 12.8%
        hidden: true
      'Latitude 7290':
        icon: laptop
        intensityKilograms: 209
        source: 'https://i.dell.com/sites/csdocuments/CorpComm_Docs/en/carbon-footprint-latitude-7290.pdf'
        unit: item
        usage: 14.1%
        hidden: true
      'Latitude 7350':
        icon: laptop
        intensityKilograms: 297
        source: 'https://i.dell.com/sites/csdocuments/CorpComm_Docs/en/carbon-footprint-latitude-7350.pdf'
        unit: item
        usage: 5.3%
        hidden: true
      'Latitude 7370':
        icon: laptop
        intensityKilograms: 288
        source: 'https://i.dell.com/sites/csdocuments/CorpComm_Docs/en/carbon-footprint-latitude-7370.pdf'
        unit: item
        usage: 15.1%
        hidden: true
      'Latitude 7380':
        icon: laptop
        intensityKilograms: 259
        source: 'https://i.dell.com/sites/csdocuments/CorpComm_Docs/en/carbon-footprint-latitude-7380.pdf'
        unit: item
        usage: 17.9%
        hidden: true
      'Latitude 7389':
        icon: laptop
        intensityKilograms: 289
        source: 'https://i.dell.com/sites/csdocuments/CorpComm_Docs/en/carbon-footprint-latitude-7389.pdf'
        unit: item
        usage: 16.6%
        hidden: true
      'Latitude 7390':
        icon: laptop
        intensityKilograms: 222
        source: 'https://i.dell.com/sites/csdocuments/CorpComm_Docs/en/carbon-footprint-latitude-7390.pdf'
        unit: item
        usage: 12.1%
        hidden: true
      'Latitude 7390 2-in-1':
        icon: laptop
        intensityKilograms: 332
        source: 'https://i.dell.com/sites/csdocuments/CorpComm_Docs/en/carbon-footprint-latitude-7390-2.pdf'
        unit: item
        usage: 12.4%
        hidden: false
      'Latitude 7480':
        icon: laptop
        intensityKilograms: 249
        source: 'https://i.dell.com/sites/csdocuments/CorpComm_Docs/en/carbon-footprint-latitude-7480.pdf'
        unit: item
        usage: 17.4%
        hidden: true
      'Latitude 7490':
        icon: laptop
        intensityKilograms: 241
        source: 'https://i.dell.com/sites/csdocuments/CorpComm_Docs/en/carbon-footprint-latitude-7490.pdf'
        unit: item
        usage: 12.6%
        hidden: true
      'Latitude E5270':
        icon: laptop
        intensityKilograms: 240
        source: 'https://i.dell.com/sites/csdocuments/CorpComm_Docs/en/carbon-footprint-latitude-e5270.pdf'
        unit: item
        usage: 18.1%
        hidden: true
      'Latitude E5570':
        icon: laptop
        intensityKilograms: 240
        source: 'https://i.dell.com/sites/csdocuments/CorpComm_Docs/en/carbon-footprint-latitude-e5570.pdf'
        unit: item
        usage: 17.4%
        hidden: true
      'Latitude E7250':
        icon: laptop
        intensityKilograms: 223
        source: 'https://i.dell.com/sites/csdocuments/CorpComm_Docs/en/carbon-footprint-latitude-e7250.pdf'
        unit: item
        usage: 13.7%
        hidden: true
      'Latitude E7270':
        icon: laptop
        intensityKilograms: 249
        source: 'https://i.dell.com/sites/csdocuments/CorpComm_Docs/en/carbon-footprint-latitude-e7270.pdf'
        unit: item
        usage: 19.8%
        hidden: true
      'Latitude E7450':
        icon: laptop
        intensityKilograms: 238
        source: 'https://i.dell.com/sites/csdocuments/CorpComm_Docs/en/carbon-footprint-latitude-e7450.pdf'
        unit: item
        usage: 15.3%
        hidden: true
      'Latitude E7470':
        icon: laptop
        intensityKilograms: 261
        source: 'https://i.dell.com/sites/csdocuments/CorpComm_Docs/en/carbon-footprint-latitude-e7470.pdf'
        unit: item
        usage: 19%
        hidden: true
      'Mac Pro':
        icon: desktop
        intensityKilograms: 1000
        source: 'https://www.apple.com/lae/environment/pdf/products/desktops/MacPro_PER_June2017.pdf'
        unit: item
        usage: 50%
        hidden: false
      'Mac mini':
        icon: desktop
        intensityKilograms: 226
        source: 'https://www.apple.com/lae/environment/pdf/products/desktops/Macmini_PER_oct2018.pdf'
        unit: item
        usage: 3%
<<<<<<< HEAD
        hidden: false
=======
      'MacBook 12-inch':
        icon: laptop
        intensityKilograms: 233
        source: 'https://www.apple.com/environment/pdf/products/notebooks/12inch_MacBook_PER_June2019.pdf'
        unit: item
        usage: 12%
>>>>>>> 8d37d42b
      'MacBook Air 13-inch':
        icon: laptop
        intensityKilograms: 176
        source: 'https://www.apple.com/lae/environment/pdf/products/notebooks/13-inch_MacBookAir_w_Retina_PER_June2019.pdf'
        unit: item
        usage: 6%
        hidden: false
      'MacBook Pro 13-inch':
        icon: laptop
        intensityKilograms: 210
        source: 'https://www.apple.com/lae/environment/pdf/products/notebooks/13-inch_MacBookPro_PER_June2019.pdf'
        unit: item
        usage: 6%
        hidden: false
      'MacBook Pro 15-inch':
        icon: laptop
        intensityKilograms: 334
        source: 'https://www.apple.com/lae/environment/pdf/products/notebooks/15-inch_MacBookPro_PER_may2019.pdf'
        unit: item
        usage: 21%
<<<<<<< HEAD
        hidden: false
=======
      'MacBook Pro 16-inch':
        icon: laptop
        intensityKilograms: 394
        source: 'https://www.apple.com/environment/pdf/products/notebooks/16-inch_MacBookPro_PER_Nov2019.pdf'
        unit: item
        usage: 19%
>>>>>>> 8d37d42b
      'iMac 21.5-inch':
        icon: desktop
        intensityKilograms: 494
        source: 'https://www.apple.com/lae/environment/pdf/products/desktops/21.5-inch_iMac_PER_June2017.pdf'
        unit: item
        usage: 54%
        hidden: false
      'iMac 21.5-inch with Retina 4k':
        icon: desktop
        intensityKilograms: 588
        source: 'https://www.apple.com/lae/environment/pdf/products/desktops/21.5-inch_iMac_with_Retina4KDisplay_PER_Mar2019.pdf'
        unit: item
        usage: 51%
        hidden: false
      'iMac 27-inch':
        icon: desktop
        intensityKilograms: 993
        source: 'https://www.apple.com/lae/environment/pdf/products/desktops/27-inch_iMac_with_Retina5KDisplay_PER_Mar2019.pdf'
        unit: item
        usage: 55%
        hidden: false
      'iMac Pro':
        icon: desktop
        intensityKilograms: 1468
        source: 'https://www.apple.com/lae/environment/pdf/products/desktops/iMac_Pro_PER_dec2017.pdf'
        unit: item
        usage: 54%
        hidden: false
      'iPad (7th generation)':
        icon: tablet
        intensityKilograms: 87
        source: 'https://www.apple.com/lae/environment/pdf/products/ipad/iPad_PER_sept2019.pdf'
        unit: item
        usage: 14%
        hidden: false
      'iPad Air (3rd generation)':
        icon: tablet
        intensityKilograms: 86
        source: 'https://www.apple.com/lae/environment/pdf/products/ipad/iPadAir_PER_Mar2019.pdf'
        unit: item
        usage: 13%
        hidden: false
      'iPad Pro (11-inch)':
        icon: tablet
        intensityKilograms: 113
        source: 'https://www.apple.com/lae/environment/pdf/products/ipad/iPadPro_11-inch_PER_oct2018.pdf'
        unit: item
        usage: 5%
        hidden: false
      'iPad Pro (12.9-inch) (3rd generation)':
        icon: tablet
        intensityKilograms: 136
        source: 'https://www.apple.com/lae/environment/pdf/products/ipad/iPadPro_12.9-inch_PER_oct2018.pdf'
        unit: item
        usage: 6%
        hidden: false
      'iPad mini (5th generation)':
        icon: tablet
        intensityKilograms: 70
        source: 'https://www.apple.com/lae/environment/pdf/products/ipad/iPadmini_PER_Mar2019.pdf'
        unit: item
        usage: 15%
<<<<<<< HEAD
        hidden: false
      'iPhone 11':
        icon: mobile
        intensityKilograms: 72
        source: 'https://www.apple.com/lae/environment/pdf/products/iphone/iPhone_11_PER_sept2019.pdf'
        unit: item
        usage: 17%
        hidden: false
      'iPhone 11 Pro':
        icon: mobile
        intensityKilograms: 80
        source: 'https://www.apple.com/lae/environment/pdf/products/iphone/iPhone_11_Pro_PER_sept2019.pdf'
        unit: item
        usage: 13%
        hidden: false
      'iPhone 11 Pro Max':
        icon: mobile
        intensityKilograms: 86
        source: 'https://www.apple.com/lae/environment/pdf/products/iphone/iPhone_11_Pro_Max_PER_sept2019.pdf'
        unit: item
        usage: 18%
        hidden: false
      'iPhone 8':
        icon: mobile
        intensityKilograms: 57
        source: 'https://www.apple.com/lae/environment/pdf/products/iphone/iPhone_8_PER_sept2017.pdf'
        unit: item
        usage: 16%
        hidden: false
      'iPhone 8 Plus':
        icon: mobile
        intensityKilograms: 68
        source: 'https://www.apple.com/lae/environment/pdf/products/iphone/iPhone_8_Plus_PER_sept2017.pdf'
        unit: item
        usage: 17%
        hidden: false
      'iPhone XR':
        icon: mobile
        intensityKilograms: 62
        source: 'https://www.apple.com/lae/environment/pdf/products/iphone/iPhone_XR_PER_sept2018.pdf'
        unit: item
        usage: 19%
        hidden: false
      'iPod touch':
        icon: mobile  # 'mp3-player' only available on FontAwesome 5.11.0
        intensityKilograms: 32
        source: 'https://www.apple.com/lae/environment/pdf/products/ipod/iPodtouch_PER_may2019.pdf'
        unit: item
        usage: 6%
        hidden: false
      'Precision 3510':
        icon: laptop
        intensityKilograms: 331
        source: 'https://i.dell.com/sites/csdocuments/CorpComm_Docs/en/carbon-footprint-precision-3510.pdf'
        unit: item
        usage: 23%
        hidden: false
      'Precision 3520':
        icon: laptop
        intensityKilograms: 304
        source: 'https://i.dell.com/sites/csdocuments/CorpComm_Docs/en/carbon-footprint-precision-3520.pdf'
        unit: item
        usage: 16.2%
        hidden: false
      'Precision 3530':
        icon: laptop
        intensityKilograms: 335
        source: 'https://i.dell.com/sites/csdocuments/CorpComm_Docs/en/carbon-footprint-precision-3530.pdf'
        unit: item
        usage: 17.4%
        hidden: false
      'Precision 5520':
        icon: laptop
        intensityKilograms: 368
        source: 'https://i.dell.com/sites/csdocuments/CorpComm_Docs/en/carbon-footprint-precision-5520.pdf'
        unit: item
        usage: 25.7%
        hidden: false
      'Precision 5530':
        icon: laptop
        intensityKilograms: 340
        source: 'https://i.dell.com/sites/csdocuments/CorpComm_Docs/en/carbon-footprint-precision-5530.pdf'
        unit: item
        usage: 16%
        hidden: false
      'Precision 5530 2-in-1':
        icon: laptop
        intensityKilograms: 330
        source: 'https://i.dell.com/sites/csdocuments/CorpComm_Docs/en/carbon-footprint-precision-5530-2.pdf'
        unit: item
        usage: 13.8%
        hidden: false
      'Precision 7520':
        icon: laptop
        intensityKilograms: 399
        source: 'https://i.dell.com/sites/csdocuments/CorpComm_Docs/en/carbon-footprint-precision-7520.pdf'
        unit: item
        usage: 28%
        hidden: false
      'Precision 7720':
        icon: laptop
        intensityKilograms: 416
        source: 'https://i.dell.com/sites/csdocuments/CorpComm_Docs/en/carbon-footprint-precision-7720.pdf'
        unit: item
        usage: 23.1%
        hidden: false
      'XPS 9360':
        icon: laptop
        intensityKilograms: 286
        source: 'https://i.dell.com/sites/csdocuments/CorpComm_Docs/en/carbon-footprint-xps-9360.pdf'
        unit: item
        usage: 20%
        hidden: false
      'XPS 9365':
        icon: laptop
        intensityKilograms: 287
        source: 'https://i.dell.com/sites/csdocuments/CorpComm_Docs/en/carbon-footprint-xps-9365.pdf'
        unit: item
        usage: 16.8%
        hidden: false
      'XPS 9370':
        icon: laptop
        intensityKilograms: 297
        source: 'https://i.dell.com/sites/csdocuments/CorpComm_Docs/en/carbon-footprint-xps-9370.pdf'
        unit: item
        usage: 12.4%
        hidden: false
      'XPS 9560':
        icon: laptop
        intensityKilograms: 337
        source: 'https://i.dell.com/sites/csdocuments/CorpComm_Docs/en/carbon-footprint-xps-9560.pdf'
        unit: item
        usage: 21.3%
        hidden: false
      'XPS 9570':
        icon: laptop
        intensityKilograms: 324
        source: 'https://i.dell.com/sites/csdocuments/CorpComm_Docs/en/carbon-footprint-xps-15-9570.pdf'
        unit: item
        usage: 17.9%
        hidden: false
=======
      'iPod touch':
        icon: mobile  # 'mp3-player' only available on FontAwesome 5.11.0
        intensityKilograms: 32
        source: 'https://www.apple.com/lae/environment/pdf/products/ipod/iPodtouch_PER_may2019.pdf'
        unit: item
        usage: 6%
      'Lenovo Thinkpad 25':
        icon: laptop
        intensityKilograms: 390
        source: 'https://github.com/rarecoil/laptop-co2e'
        unit: item
        usage: 28%
      'Lenovo Thinkpad 11e 5th Gen':
        icon: laptop
        intensityKilograms: 326
        source: 'https://www.lenovo.com/us/en/social_responsibility/PCF-ThinkPad-11e-Yoga-11e-5th.pdf'
        unit: item
        usage: 20%
      'Lenovo Thinkpad A275':
        icon: laptop
        intensityKilograms: 511
        source: 'https://github.com/rarecoil/laptop-co2e'
        unit: item
        usage: 31%
      'Lenovo Thinkpad A285':
        icon: laptop
        intensityKilograms: 352
        source: 'https://github.com/rarecoil/laptop-co2e'
        unit: item
        usage: 36%
      'Lenovo Thinkpad A485':
        icon: laptop
        intensityKilograms: 419
        source: 'https://github.com/rarecoil/laptop-co2e'
        unit: item
        usage: 35%
      'Lenovo Thinkpad L380':
        icon: laptop
        intensityKilograms: 406
        source: 'https://www.lenovo.com/us/en/social_responsibility/PCF-ThinkPad-L380-S2-Yoga-3rd.pdf'
        unit: item
        usage: 19%
      'Lenovo Thinkpad L480':
        icon: laptop
        intensityKilograms: 455
        source: 'https://www.lenovo.com/us/en/social_responsibility/PCF-ThinkPad-L480.pdf'
        unit: item
        usage: 30%
      'Lenovo Thinkpad L490':
        icon: laptop
        intensityKilograms: 499
        source: 'https://www.lenovo.com/us/en/pdf/social_responsibility/PCF_ThinkPad_L490.pdf'
        unit: item
        usage: 21%
      'Lenovo Thinkpad P1':
        icon: laptop
        intensityKilograms: 477
        source: 'https://www.lenovo.com/us/en/social_responsibility/PCF_ThinkPad_P1_X1_Extreme.pdf'
        unit: item
        usage: 16%
      'Lenovo Thinkpad P52':
        icon: laptop
        intensityKilograms: 693
        source: 'https://github.com/rarecoil/laptop-co2e'
        unit: item
        usage: 22%
      'Lenovo Thinkpad P72':
        icon: laptop
        intensityKilograms: 610
        source: 'https://www.lenovo.com/us/en/social_responsibility/PCF_ThinkPad_P72.pdf'
        unit: item
        usage: 23%
      'Lenovo Thinkpad P73':
        icon: laptop
        intensityKilograms: 611
        source: 'https://www.lenovo.com/us/en/pdf/social_responsibility/PCF_ThinkPad_P73.pdf'
        unit: item
        usage: 34%
      'Lenovo Thinkpad X1 Carbon 4th Gen':
        icon: laptop
        intensityKilograms: 457
        source: 'https://github.com/rarecoil/laptop-co2e'
        unit: item
        usage: 19%
      'Lenovo Thinkpad X1 Carbon 5th Gen':
        icon: laptop
        intensityKilograms: 369
        source: 'https://github.com/rarecoil/laptop-co2e'
        unit: item
        usage: 17%
      'Lenovo Thinkpad X1 Carbon 6th Gen':
        icon: laptop
        intensityKilograms: 333
        source: 'https://www.lenovo.com/us/en/social_responsibility/PCF-ThinkPad-X1-Carbon-6th.pdf'
        unit: item
        usage: 16%
      'Lenovo Thinkpad X1 Carbon 7th Gen':
        icon: laptop
        intensityKilograms: 461
        source: 'https://www.lenovo.com/us/en/pdf/social_responsibility/PCF_ThinkPad_X1_Carbon_X1_Carbon_LTE_7th.pdf'
        unit: item
        usage: 13%
      'Lenovo Thinkpad X250':
        icon: laptop
        intensityKilograms: 338
        source: 'https://github.com/rarecoil/laptop-co2e'
        unit: item
        usage: 24%
      'Lenovo Thinkpad X260':
        icon: laptop
        intensityKilograms: 489
        source: 'https://github.com/rarecoil/laptop-co2e'
        unit: item
        usage: 18%
      'Lenovo Thinkpad X270':
        icon: laptop
        intensityKilograms: 852
        source: 'https://github.com/rarecoil/laptop-co2e'
        unit: item
        usage: 10%
      'Lenovo Thinkpad X280':
        icon: laptop
        intensityKilograms: 334
        source: 'https://www.lenovo.com/us/en/social_responsibility/PCF-ThinkPad-X280.pdf'
        unit: item
        usage: 23%
      'Lenovo Thinkpad X380 Yoga':
        icon: laptop
        intensityKilograms: 339
        source: 'https://www.lenovo.com/us/en/social_responsibility/PCF-ThinkPad-S1-Yoga-4th-X380-Yoga.pdf'
        unit: item
        usage: 21%
      'Lenovo Thinkpad X390':
        icon: laptop
        intensityKilograms: 290
        source: 'https://static.lenovo.com/ww/docs/regulatory/PCF_ThinkPad_X390.pdf'
        unit: item
        usage: 15%
>>>>>>> 8d37d42b
  Entertainment:
    _children:
      Amusement park:
        icon: credit-card
        intensityKilograms: 0.10314
        oldKeys:
          - PURCHASE_CATEGORY_ENTERTAINMENT_AMUSEMENT_PARKS
        source: 'http://www.balticproject.org/en/calculator-page'
        unit: EUR
      Bar or nightclub:
        icon: glass-cheers
        intensityKilograms: 0.08105
        oldKeys:
          - PURCHASE_CATEGORY_ENTERTAINMENT_BAR_NIGHTCLUB
        source: 'http://www.balticproject.org/en/calculator-page'
        unit: EUR
      Cinema:
        icon: film
        intensityKilograms: 0.02738
        oldKeys:
          - PURCHASE_CATEGORY_ENTERTAINMENT_MOVIE_THEATER
        source: 'http://www.balticproject.org/en/calculator-page'
        unit: EUR
      Cruise:
        icon: ship
        intensityKilograms: 0.43479
        oldKeys:
          - PURCHASE_CATEGORY_ENTERTAINMENT_CRUISE_LINES
        source: 'http://www.balticproject.org/en/calculator-page'
        unit: EUR
      Gambling:
        icon: dice
        intensityKilograms: 0.38066
        oldKeys:
          - PURCHASE_CATEGORY_ENTERTAINMENT_GAMBLING
        source: 'http://www.balticproject.org/en/calculator-page'
        unit: EUR
      Hotel:
        icon: credit-card
        intensityKilograms: 0.43479
        oldKeys:
          - PURCHASE_CATEGORY_ENTERTAINMENT_HOTEL
        source: 'http://www.balticproject.org/en/calculator-page'
        unit: EUR
      Liquor store:
        icon: wine-bottle
        intensityKilograms: 0.8061
        oldKeys:
          - PURCHASE_CATEGORY_ENTERTAINMENT_LIQUOR_STORE
          - 'Liquor Store'
        source: 'http://www.balticproject.org/en/calculator-page'
        unit: EUR
      Tobacco store:
        icon: smoking
        intensityKilograms: 0.04627
        oldKeys:
          - PURCHASE_CATEGORY_ENTERTAINMENT_CIGAR_STORES
        source: 'http://www.balticproject.org/en/calculator-page'
        unit: EUR
  Food:
    _children:
      Beverages:
        _children:
          Almond milk:
            icon: glass
            intensityKilograms: 0.42
            source: 'https://www.sciencedirect.com/science/article/pii/S0959652616303584'
            unit: kg
            conversions:
              glass:
                kilograms: 0.225
                incrementStepSize: 1
          Beer:
            icon: null
            intensityKilograms: 1.123
            source: 'http://web.agrsci.dk/djfpublikation/djfpdf/DCArapport158.pdf'
            unit: kg
            conversions:
              glass:
                kilograms: 0.285
                incrementStepSize: 1
          Coconut milk:
            icon: glass
            intensityKilograms: 0.42
            source: 'https://www.sciencedirect.com/science/article/pii/S0959652616303584'
            unit: kg
            conversions:
              glass:
                kilograms: 0.225
                incrementStepSize: 1
          Coffee:
            icon: coffee
            intensityKilograms: 0.33
            source: 'http://web.agrsci.dk/djfpublikation/djfpdf/DCArapport158.pdf'
            unit: kg
            conversions:
              cup:
                kilograms: 0.15
                incrementStepSize: 1
          Juice:
            icon: glass
            intensityKilograms: 0.93
            source: 'http://web.agrsci.dk/djfpublikation/djfpdf/DCArapport158.pdf'
            unit: kg
            conversions:
              glass:
                kilograms: 0.225
                incrementStepSize: 1
          Soft drink:
            icon: glass
            intensityKilograms: 1.035
            source: 'http://web.agrsci.dk/djfpublikation/djfpdf/DCArapport158.pdf'
            unit: kg
            conversions:
              glass:
                kilograms: 0.225
                incrementStepSize: 1
          Soy milk:
            icon: glass
            intensityKilograms: 0.75
            source: 'https://www.sciencedirect.com/science/article/pii/S0959652616303584'
            unit: kg
            conversions:
              glass:
                kilograms: 0.225
                incrementStepSize: 1
          Spirits:
            icon: glass-whiskey-rocks
            intensityKilograms: 3.144
            source: 'http://web.agrsci.dk/djfpublikation/djfpdf/DCArapport158.pdf'
            unit: kg
            conversions:
              glass:
                kilograms: 0.035
                incrementStepSize: 1
          Tea:
            icon: coffee
            intensityKilograms: 0.184
            source: 'http://web.agrsci.dk/djfpublikation/djfpdf/DCArapport158.pdf'
            unit: kg
            conversions:
              cup:
                kilograms: 0.150
                incrementStepSize: 1
          Water (bottled):
            icon: glass
            intensityKilograms: 0.215
            source: 'http://web.agrsci.dk/djfpublikation/djfpdf/DCArapport158.pdf'
            unit: kg
            conversions:
              glass:
                kilograms: 0.225
                incrementStepSize: 1
          Water (tap):
            icon: glass
            intensityKilograms: 0.001
            source: 'http://web.agrsci.dk/djfpublikation/djfpdf/DCArapport158.pdf'
            unit: kg
            conversions:
              glass:
                kilograms: 0.225
                incrementStepSize: 1
          Wine:
            icon: wine-glass-alt
            intensityKilograms: 2.344
            source: 'http://web.agrsci.dk/djfpublikation/djfpdf/DCArapport158.pdf'
            unit: kg
            conversions:
              glass:
                kilograms: 0.150
                incrementStepSize: 1
        icon: null
        intensityKilograms: null
        source: null
        unit: kg
      Dairy:
        _children:
          Butter:
            icon: null
            intensityKilograms: 9.25
            source: 'https://www.sciencedirect.com/science/article/pii/S0959652616303584'
            unit: kg
          Cheddar:
            icon: cheese-swiss
            intensityKilograms: 13.02
            source: 'https://www.researchgate.net/publication/309672245_Protein_versus_global_warming_potential_-_a_meta---analysis_of_the_global_warming_potential_and_protein_ratios_for_human_food'
            unit: kg
          Cheese:
            icon: cheese-swiss
            intensityKilograms: 8.55
            source: 'https://www.sciencedirect.com/science/article/pii/S0959652616303584'
            unit: kg
          Cream:
            icon: null
            intensityKilograms: 5.64
            source: 'https://www.sciencedirect.com/science/article/pii/S0959652616303584'
            unit: kg
          Milk:
            icon: glass
            intensityKilograms: 1.29
            source: 'https://www.sciencedirect.com/science/article/pii/S0959652616303584'
            unit: kg
            conversions:
              glass:
                kilograms: 0.225
                incrementStepSize: 1
          Milk Yogurt:
            icon: null
            intensityKilograms: 1.31
            source: 'https://www.sciencedirect.com/science/article/pii/S0959652616303584'
            unit: kg
          Ice cream (Vanilla regular):
            icon: null
            intensityKilograms: 3.75
            unit: kg
            source: 'https://www.sciencedirect.com/science/article/pii/S0959652618332633'
            conversions:
              scoop:
                kilograms: 0.068
                incrementStepSize: 1
          Ice cream (Vanilla premium):
            icon: null
            intensityKilograms: 3.94
            unit: kg
            source: 'https://www.sciencedirect.com/science/article/pii/S0959652618332633'
            conversions:
              scoop:
                kilograms: 0.068
                incrementStepSize: 1
          Ice cream (Chocolate regular):
            icon: null
            intensityKilograms: 3.66
            unit: kg
            source: 'https://www.sciencedirect.com/science/article/pii/S0959652618332633'
            conversions:
              scoop:
                kilograms: 0.068
                incrementStepSize: 1
          Ice cream (Chocolate premium):
            icon: null
            intensityKilograms: 3.91
            unit: kg
            source: 'https://www.sciencedirect.com/science/article/pii/S0959652618332633'
            conversions:
              scoop:
                kilograms: 0.068
                incrementStepSize: 1
          Mozzarella:
            icon: cheese-swiss
            intensityKilograms: 7.5
            source: 'https://www.researchgate.net/publication/309672245_Protein_versus_global_warming_potential_-_a_meta---analysis_of_the_global_warming_potential_and_protein_ratios_for_human_food'
            unit: kg
          Parmesan:
            icon: cheese-swiss
            intensityKilograms: 8.79
            source: 'https://www.researchgate.net/publication/309672245_Protein_versus_global_warming_potential_-_a_meta---analysis_of_the_global_warming_potential_and_protein_ratios_for_human_food'
            unit: kg
        icon: null
        intensityKilograms: null
        source: null
        unit: kg
      Fruits:
        _children:
          Apples:
            icon: null
            intensityKilograms: 0.29
            source: 'https://www.sciencedirect.com/science/article/pii/S0959652616303584'
            unit: kg
            conversions:
              item:
                kilograms: 0.112
                incrementStepSize: 1
                source: https://www.who.int/dietphysicalactivity/publications/f&v_intake_measurement.pdf
          Apricot:
            icon: null
            intensityKilograms: 0.43
            source: 'https://www.sciencedirect.com/science/article/pii/S0959652616303584'
            unit: kg
            conversions:
              portion:
                kilograms: 0.025
                incrementStepSize: 1
                source: 'https://www.yazio.com/de/kalorientabelle/aprikose-frisch.html'
                default: true
              item:
                kilograms: 0.05
                incrementStepSize: 1
                source: 'https://www.yazio.com/de/kalorientabelle/aprikose-frisch.html'
          Bananas:
            icon: null
            intensityKilograms: 0.72
            source: 'https://www.sciencedirect.com/science/article/pii/S0959652616303584'
            unit: kg
            conversions:
              item:
                kilograms: 0.1
                incrementStepSize: 1
                source: https://www.who.int/dietphysicalactivity/publications/f&v_intake_measurement.pdf
          Blueberry:
            icon: null
            intensityKilograms: 0.92
            source: 'https://www.sciencedirect.com/science/article/pii/S0959652616303584'
            unit: kg
            conversions:
              portion:
                kilograms: 0.045
                incrementStepSize: 1
                source: 'https://www.yazio.com/de/kalorientabelle/blaubeeren-frisch.html'
          Blackberry:
            icon: null
            intensityKilograms: 0.599
            source: 'https://iopscience.iop.org/1748-9326/13/4/044004/media/ERL_044004_SD.pdf'
            unit: kg
            conversions:
              portion:
                kilograms: 0.076
                incrementStepSize: 1
                source: https://www.who.int/dietphysicalactivity/publications/f&v_intake_measurement.pdf
          Blackcurrant:
            icon: null
            intensityKilograms: 0.29
            source: 'https://www.sciencedirect.com/science/article/pii/S0959652616303584'
            unit: kg
            conversions:
              portion:
                kilograms: 0.04
                incrementStepSize: 1
                source: https://www.who.int/dietphysicalactivity/publications/f&v_intake_measurement.pdf
          Boysenberry:
            icon: null
            intensityKilograms: 0.599
            source: 'https://iopscience.iop.org/1748-9326/13/4/044004/media/ERL_044004_SD.pdf'
            unit: kg
          Cantaloupe:
            icon: null
            intensityKilograms: 0.490
            source: 'https://iopscience.iop.org/1748-9326/13/4/044004/media/ERL_044004_SD.pdf'
            unit: kg
            conversions:
              portion:
                kilograms: 0.069
                incrementStepSize: 1
                source: 'https://www.yazio.com/en/foods/cantaloupe-melon.html'
                default: true
              item:
                kilograms: 0.35
                incrementStepSize: 1
                source: 'https://www.yazio.com/en/foods/cantaloupe-melon.html'
          Cherries:
            icon: null
            intensityKilograms: 0.39
            source: 'https://www.sciencedirect.com/science/article/pii/S0959652616303584'
            unit: kg
            conversions:
              portion:
                kilograms: 0.08
                incrementStepSize: 1
                source: 'https://www.yazio.com/en/foods/cherries.html'
                default: true
              item:
                kilograms: 0.008
                incrementStepSize: 1
                source: 'https://www.yazio.com/en/foods/cherries.html'
          Cinnamon:
            icon: null
            intensityKilograms: 1.87
            source: 'http://assets.wwf.org.uk/downloads/how_low_report_1.pdf'
            unit: kg
          Cranberries:
            icon: null
            intensityKilograms: 0.92
            source: 'https://www.sciencedirect.com/science/article/pii/S0959652616303584'
            unit: kg
            conversions:
              portion:
                kilograms: 0.03
                incrementStepSize: 1
                source: 'https://www.yazio.com/de/kalorientabelle/preiselbeeren-frisch.html'
                default: true
              item:
                kilograms: 0.003
                incrementStepSize: 1
                source: 'https://www.yazio.com/de/kalorientabelle/preiselbeeren-frisch.html'
          Coconut:  # this refers to the coconut meat of the study
            icon: null
            intensityKilograms: 1.521
            source: 'https://iopscience.iop.org/1748-9326/13/4/044004/media/ERL_044004_SD.pdf'
            unit: kg
            conversions:
              portion:
                kilograms: 0.08
                incrementStepSize: 1
                source: 'https://www.yazio.com/en/foods/coconut-meat.html'
                default: true
              item:
                kilograms: 0.397
                incrementStepSize: 1
                source: 'https://www.yazio.com/en/foods/coconut-meat.html'
          Currants:
            icon: null
            intensityKilograms: 0.84
            source: 'https://www.sciencedirect.com/science/article/pii/S0959652616303584'
            unit: kg
            conversions:
              portion:
                kilograms: 0.03
                incrementStepSize: 1
                source: 'https://www.yazio.com/de/kalorientabelle/johannisbeeren-schwarz-frisch.html'
                default: true
              currant:
                kilograms: 0.003
                incrementStepSize: 1
                source: 'https://www.yazio.com/de/kalorientabelle/johannisbeeren-schwarz-frisch.html'
          Dates:
            icon: null
            intensityKilograms: 0.32
            source: 'https://www.sciencedirect.com/science/article/pii/S0959652616303584'
            unit: kg
            conversion:
              portion:
                kilograms: 0.035
                incrementStepSize: 1
                source: 'https://www.yazio.com/de/kalorientabelle/datteln.html'
                default: true
              item:
                kilograms: 0.007
                incrementStepSize: 1
                source: 'https://www.yazio.com/de/kalorientabelle/datteln.html'
          Figs:
            icon: null
            intensityKilograms: 0.43
            source: 'https://www.sciencedirect.com/science/article/pii/S0959652616303584'
            unit: kg
            conversion:
              item:
                kilograms: 0.048
                incrementStepSize: 1
                source: 'https://www.yazio.com/de/kalorientabelle/feigen-frisch.html'
          Gooseberries:
            icon: null
            intensityKilograms: 0.84
            source: 'https://www.sciencedirect.com/science/article/pii/S0959652616303584'
            unit: kg
            conversion:
              portion:
                kilograms: 0.04
                incrementStepSize: 1
                source: 'https://www.yazio.com/de/kalorientabelle/datteln.html'
                default: true
              item:
                kilograms: 0.004
                incrementStepSize: 1
                source: 'https://www.yazio.com/de/kalorientabelle/stachelbeeren-frisch.html'
          Grapefruit:
            icon: null
            intensityKilograms: 0.51
            source: 'https://www.sciencedirect.com/science/article/pii/S0959652616303584'
            unit: kg
            conversions:
              portion:
                kilograms: 0.116
                incrementStepSize: 1
                source: https://www.who.int/dietphysicalactivity/publications/f&v_intake_measurement.pdf
          Grapes:
            icon: null
            intensityKilograms: 0.37
            source: 'https://www.sciencedirect.com/science/article/pii/S0959652616303584'
            unit: kg
            conversions:
              portion:
                kilograms: 0.07
                incrementStepSize: 1
                source: https://www.who.int/dietphysicalactivity/publications/f&v_intake_measurement.pdf
          Grapes (raisins):
            icon: null
            intensityKilograms: 0.684
            source: 'https://iopscience.iop.org/1748-9326/13/4/044004/media/ERL_044004_SD.pdf'
            unit: kg
          Guavas:
            icon: null
            intensityKilograms: 0.28
            source: 'https://www.sciencedirect.com/science/article/pii/S0959652616303584'
            unit: kg
            conversion:
              item:
                kilograms: 0.055
                incrementStepSize: 1
                source: 'https://www.yazio.com/en/foods/guava.html'
          Kiwi:
            icon: null
            intensityKilograms: 0.36
            source: 'https://www.sciencedirect.com/science/article/pii/S0959652616303584'
            unit: kg
            conversions:
              item:
                kilograms: 0.06
                incrementStepSize: 1
                source: https://www.who.int/dietphysicalactivity/publications/f&v_intake_measurement.pdf
          Kumquat:
            icon: null
            intensityKilograms: 0.320
            source: 'https://iopscience.iop.org/1748-9326/13/4/044004/media/ERL_044004_SD.pdf'
            unit: kg
            conversion:
              portion:
                kilograms: 0.095
                incrementStepSize: 1
                source: 'https://www.yazio.com/de/kalorientabelle/datteln.html'
                default: true
              item:
                kilograms: 0.019
                incrementStepSize: 1
                source: 'https://www.yazio.com/en/foods/kumquat.html'
          Lemons:
            icon: null
            intensityKilograms: 0.26
            source: 'https://www.sciencedirect.com/science/article/pii/S0959652616303584'
            unit: kg
            conversion:
              item:
                kilograms: 0.058
                incrementStepSize: 1
                source: 'https://www.yazio.com/de/kalorientabelle/zitrone-ohne-schale-frisch.html'
          Limes:
            icon: null
            intensityKilograms: 0.26
            source: 'https://www.sciencedirect.com/science/article/pii/S0959652616303584'
            unit: kg
            conversion:
              item:
                kilograms: 0.067
                incrementStepSize: 1
                source: 'https://www.yazio.com/de/kalorientabelle/limette-limone-frisch.html'
          Lychee:
            icon: null
            intensityKilograms: 0.893
            source: 'https://iopscience.iop.org/1748-9326/13/4/044004/media/ERL_044004_SD.pdf'
            unit: kg
            conversion:
              portion:
                kilograms: 0.060
                incrementStepSize: 1
                source: 'https://www.yazio.com/en/foods/lychee.html'
                default: true
              item:
                kilograms: 0.0096
                incrementStepSize: 1
                source: 'https://www.yazio.com/en/foods/lychee.html'
          Mandarin:
            icon: null
            intensityKilograms: 0.45
            source: 'https://www.sciencedirect.com/science/article/pii/S0959652616303584'
            unit: kg
            conversion:
              item:
                kilograms: 0.105
                incrementStepSize: 1
                source: 'https://www.yazio.com/de/kalorientabelle/mandarine-frisch.html'
          Mango:
            icon: null
            intensityKilograms: 0.639
            source: 'https://iopscience.iop.org/1748-9326/13/4/044004/media/ERL_044004_SD.pdf'
            unit: kg
            conversion:
              portion:
                kilograms: 0.168
                incrementStepSize: 1
                source: 'https://www.yazio.com/en/foods/mango.html'
                default: true
              item:
                kilograms: 0.336
                incrementStepSize: 1
                source: 'https://www.yazio.com/en/foods/mango.html'
          Melons:
            icon: null
            intensityKilograms: 0.25
            source: 'https://www.sciencedirect.com/science/article/pii/S0959652616303584'
            unit: kg
            conversions:
              portion:
                kilograms: 0.151
                incrementStepSize: 1
                source: https://www.who.int/dietphysicalactivity/publications/f&v_intake_measurement.pdf
          Nectarines:
            icon: null
            intensityKilograms: 0.43
            source: 'https://www.sciencedirect.com/science/article/pii/S0959652616303584'
            unit: kg
            conversion:
              item:
                kilograms: 0.125
                incrementStepSize: 1
                source: 'https://www.yazio.com/de/kalorientabelle/nektarine-frisch.html'
          Orange:
            icon: null
            intensityKilograms: 0.33
            source: 'https://www.sciencedirect.com/science/article/pii/S0959652616303584'
            unit: kg
            conversions:
              item:
                kilograms: 0.16
                incrementStepSize: 1
                source: https://www.who.int/dietphysicalactivity/publications/f&v_intake_measurement.pdf
          Papaya:
            icon: null
            intensityKilograms: 0.216
            source: 'https://iopscience.iop.org/1748-9326/13/4/044004/media/ERL_044004_SD.pdf'
            unit: kg
            conversion:
              portion:
                kilograms: 0.125
                incrementStepSize: 1
                source: 'https://www.yazio.com/en/foods/papaya.html'
                default: true
              item:
                kilograms: 0.500
                incrementStepSize: 1
                source: 'https://www.yazio.com/en/foods/papaya.html'
          Passion fruit:
            icon: null
            intensityKilograms: 1.663
            source: 'https://iopscience.iop.org/1748-9326/13/4/044004/media/ERL_044004_SD.pdf'
            unit: kg
            conversion:
              item:
                kilograms: 0.0018
                incrementStepSize: 1
                source: 'https://www.yazio.com/en/foods/passion-fruit.html'
          Peaches:
            icon: null
            intensityKilograms: 0.43
            source: 'https://www.sciencedirect.com/science/article/pii/S0959652616303584'
            unit: kg
            conversions:
              item:
                kilograms: 0.12
                incrementStepSize: 1
                source: https://www.who.int/dietphysicalactivity/publications/f&v_intake_measurement.pdf
          Pears:
            icon: null
            intensityKilograms: 0.31
            source: 'https://www.sciencedirect.com/science/article/pii/S0959652616303584'
            unit: kg
            conversions:
              item:
                kilograms: 0.16
                incrementStepSize: 1
                source: https://www.who.int/dietphysicalactivity/publications/f&v_intake_measurement.pdf
          Pineapples:
            icon: null
            intensityKilograms: 0.5
            source: 'https://www.sciencedirect.com/science/article/pii/S0959652616303584'
            unit: kg
            conversions:
              portion:
                kilograms: 0.08
                incrementStepSize: 1
                source: 'https://www.who.int/dietphysicalactivity/publications/f&v_intake_measurement.pdf'
          Plum:
            icon: null
            intensityKilograms: 0.576
            source: 'https://iopscience.iop.org/1748-9326/13/4/044004/media/ERL_044004_SD.pdf'
            unit: kg
            conversions:
              item:
                kilograms: 0.092
                incrementStepSize: 1
                source: https://www.who.int/dietphysicalactivity/publications/f&v_intake_measurement.pdf
          Pomegranate:
            icon: null
            intensityKilograms: 0.462
            source: 'https://iopscience.iop.org/1748-9326/13/4/044004/media/ERL_044004_SD.pdf'
            unit: kg
            conversions:
              portion:
                kilograms: 0.141
                incrementStepSize: 1
                source: 'https://www.yazio.com/en/foods/pomegranate.html'
                default: true
              pomegranate:
                kilograms: 0.282
                incrementStepSize: 1
                source: 'https://www.yazio.com/en/foods/pomegranate.html'
          Pomelo:
            icon: null
            intensityKilograms: 0.51
            source: 'https://www.sciencedirect.com/science/article/pii/S0959652616303584'
            unit: kg
            conversion:
              portion:
                kilograms: 0.06
                incrementStepSize: 1
                source: 'https://www.yazio.com/de/kalorientabelle/pomelo-frisch.html'
                default: true
              item:
                kilograms: 0.120
                incrementStepSize: 1
                source: 'https://www.yazio.com/de/kalorientabelle/pomelo-frisch.html'
          Prunes:
            icon: null
            intensityKilograms: 0.273
            source: 'https://iopscience.iop.org/1748-9326/13/4/044004/media/ERL_044004_SD.pdf'
            unit: kg
            conversions:
              item:
                kilograms: 0.024
                incrementStepSize: 1
                source: https://www.who.int/dietphysicalactivity/publications/f&v_intake_measurement.pdf
          Quinces:
            icon: null
            intensityKilograms: 0.31
            source: 'https://www.sciencedirect.com/science/article/pii/S0959652616303584'
            unit: kg
            conversion:
              item:
                kilograms: 0.092
                incrementStepSize: 1
                source: 'https://www.yazio.com/de/kalorientabelle/quitte-frisch.html'
          Raspberries:
            icon: null
            intensityKilograms: 0.84
            source: 'https://www.sciencedirect.com/science/article/pii/S0959652616303584'
            unit: kg
            conversions:
              portion:
                kilograms: 0.114
                incrementStepSize: 1
                source: https://www.who.int/dietphysicalactivity/publications/f&v_intake_measurement.pdf
          Rhubarb:
            icon: null
            intensityKilograms: 1.528
            source: 'https://iopscience.iop.org/1748-9326/13/4/044004/media/ERL_044004_SD.pdf'
            unit: kg
            conversions:
              portion:
                kilograms: 0.09
                incrementStepSize: 1
                source: https://www.who.int/dietphysicalactivity/publications/f&v_intake_measurement.pdf
          Strawberries:
            icon: null
            intensityKilograms: 0.58
            source: 'https://www.sciencedirect.com/science/article/pii/S0959652616303584'
            unit: kg
            conversions:
              portion:
                kilograms: 0.096
                incrementStepSize: 1
                source: https://www.who.int/dietphysicalactivity/publications/f&v_intake_measurement.pdf
          Tangerines:
            icon: null
            intensityKilograms: 0.51
            source: 'https://www.sciencedirect.com/science/article/pii/S0959652616303584'
            unit: kg
            conversion:
              item:
                kilograms: 0.105
                incrementStepSize: 1
                source: 'https://www.yazio.com/de/kalorientabelle/mandarine-frisch.html'
          Vanilla:
            icon: null
            intensityKilograms: 13.71
            source: 'http://assets.wwf.org.uk/downloads/how_low_report_1.pdf'
            unit: kg
          Watermelon:
            icon: null
            intensityKilograms: 0.32
            source: 'https://www.sciencedirect.com/science/article/pii/S0959652616303584'
            unit: kg
            conversion:
              portion:
                kilograms: 0.150
                incrementStepSize: 1
                source: 'https://www.yazio.com/de/kalorientabelle/wassermelone-frisch.html'
                default: true
              item:
                kilograms: 2.5
                incrementStepSize: 1
                source: 'https://www.yazio.com/de/kalorientabelle/wassermelone-frisch.html'
        icon: lemon
        intensityKilograms: 0.52
        oldKeys:
          - Fruit
        source: 'http://www.greeneatz.com/foods-carbon-footprint.html'
        unit: kg
      Grains:
        _children:
          Barley:
            icon: null
            intensityKilograms: 0.43
            source: 'https://www.sciencedirect.com/science/article/pii/S0959652616303584'
            unit: kg
          Beans/tofu:
            icon: burrito
            intensityKilograms: 2
            source: 'From http://www.greeneatz.com/foods-carbon-footprint.html'
            unit: kg
          Butter beans:
            icon: null
            intensityKilograms: 0.39
            source: 'https://www.sciencedirect.com/science/article/pii/S0959652616303584'
            unit: kg
          Chick peas:
            icon: null
            intensityKilograms: 0.77
            source: 'https://www.sciencedirect.com/science/article/pii/S0959652616303584'
            unit: kg
          Corn:
            icon: null
            intensityKilograms: 0.47
            source: 'https://www.sciencedirect.com/science/article/pii/S0959652616303584'
            unit: kg
          Dry beans:
            icon: null
            intensityKilograms: 2
            source: 'http://static.ewg.org/reports/2011/meateaters/pdf/methodology_ewg_meat_eaters_guide_to_health_and_climate_2011.pdf'
            unit: kg
          Green beans:
            icon: null
            intensityKilograms: 0.31
            source: 'https://www.sciencedirect.com/science/article/pii/S0959652616303584'
            unit: kg
          Lentils:
            icon: null
            intensityKilograms: 1.03
            source: 'https://www.sciencedirect.com/science/article/pii/S0959652616303584'
            unit: kg
          Morning cereals:
            icon: null
            intensityKilograms: 0.864
            source: 'From http://web.agrsci.dk/djfpublikation/djfpdf/DCArapport158.pdf'
            unit: kg
          Oats:
            icon: null
            intensityKilograms: 0.38
            source: 'https://www.sciencedirect.com/science/article/pii/S0959652616303584'
            unit: kg
          Pasta:
            icon: wheat
            intensityKilograms: 1.2
            source: 'From https://naturerhverv.dk/fileadmin/user_upload/NaturErhverv/Filer/Tvaergaaende/Foedevarernes_klimaaftryk_tabel_1.pdf'
            unit: kg
          Peas:
            icon: null
            intensityKilograms: 0.38
            source: 'https://www.sciencedirect.com/science/article/pii/S0959652616303584'
            unit: kg
            conversions:
              portion:
                kilograms: 0.045
                incrementStepSize: 1
                source: https://www.who.int/dietphysicalactivity/publications/f&v_intake_measurement.pdf
          Quinoa:
            icon: null
            intensityKilograms: 1.15
            source: 'https://www.sciencedirect.com/science/article/pii/S0959652616303584'
            unit: kg
          Rice:
            icon: soup
            intensityKilograms: 2.55
            source: 'https://www.sciencedirect.com/science/article/pii/S0959652616303584'
            unit: kg
          Rye:
            icon: null
            intensityKilograms: 0.38
            source: 'https://www.sciencedirect.com/science/article/pii/S0959652616303584'
            unit: kg
          Rye bread:
            icon: bread-loaf
            intensityKilograms: 0.93
            source: 'From http://web.agrsci.dk/djfpublikation/djfpdf/DCArapport158.pdf'
            unit: kg
          Sesame seeds:
            icon: null
            intensityKilograms: 0.88
            source: 'https://www.sciencedirect.com/science/article/pii/S0959652616303584'
            unit: kg
          Sesame (oil):
            icon: null
            intensityKilograms: 2.334
            source: 'https://iopscience.iop.org/1748-9326/13/4/044004/media/ERL_044004_SD.pdf'
            unit: kg
          Soybean:
            icon: null
            intensityKilograms: 0.49
            source: 'https://www.sciencedirect.com/science/article/pii/S0959652616303584'
            unit: kg
          Sunflower seed:
            icon: null
            intensityKilograms: 1.41
            source: 'https://www.sciencedirect.com/science/article/pii/S0959652616303584'
            unit: kg
          Tofu:
            icon: null
            intensityKilograms: 2
            source: 'http://static.ewg.org/reports/2011/meateaters/pdf/methodology_ewg_meat_eaters_guide_to_health_and_climate_2011.pdf'
            unit: kg
          Wheat:
            icon: null
            intensityKilograms: 0.52
            source: 'https://www.sciencedirect.com/science/article/pii/S0959652616303584'
            unit: kg
          Wheat (flour):
            icon: null
            intensityKilograms: 0.358
            source: 'https://iopscience.iop.org/1748-9326/13/4/044004/media/ERL_044004_SD.pdf'
            unit: kg
          White bread:
            icon: bread-loaf
            intensityKilograms: 1.054
            source: 'From http://web.agrsci.dk/djfpublikation/djfpdf/DCArapport158.pdf'
            unit: kg
        icon: null
        intensityKilograms: null
        source: null
        unit: kg
      Meat:
        _children:
          Beef:
            icon: steak
            intensityKilograms: 26.61
            source: 'https://www.sciencedirect.com/science/article/pii/S0959652616303584'
            unit: kg
          Buffalo:
            icon: null
            intensityKilograms: 60.43
            source: 'https://www.sciencedirect.com/science/article/pii/S0959652616303584'
            unit: kg
          Chicken:
            icon: drumstick
            intensityKilograms: 3.65
            source: 'https://www.sciencedirect.com/science/article/pii/S0959652616303584'
            unit: kg
          Duck:
            icon: null
            intensityKilograms: 3.09
            source: 'https://www.sciencedirect.com/science/article/pii/S0959652616303584'
            unit: kg
          Eggs:
            icon: egg
            intensityKilograms: 3.46
            source: 'https://www.sciencedirect.com/science/article/pii/S0959652616303584'
            unit: kg
<<<<<<< HEAD
          Kangaroo:
            icon: null
            intensityKilograms: 4.10
            source: 'https://www.sciencedirect.com/science/article/pii/S0959652616303584'
=======
            conversions:
              item:
                kilograms: 0.057
                incrementStepSize: 1
                source: 'https://web.extension.illinois.edu/eggs/res16-egg.html'
                default: true
          Ham:
            icon: pig
            intensityKilograms: 4.453
            source: 'https://link.springer.com/article/10.1007/s11367-018-1460-x#MOESM1'
>>>>>>> 8d37d42b
            unit: kg
          Lamb:
            icon: sheep
            intensityKilograms: 25.58
            source: 'https://www.sciencedirect.com/science/article/pii/S0959652616303584'
            unit: kg
          Pork:
            icon: pig
            intensityKilograms: 5.74
            source: 'https://www.sciencedirect.com/science/article/pii/S0959652616303584'
            unit: kg
          Rabbit:
            icon: null
            intensityKilograms: 4.7
            source: 'https://www.sciencedirect.com/science/article/pii/S0959652616303584'
            unit: kg
          Turkey:
            icon: turkey
            intensityKilograms: 7.17
            source: 'https://www.sciencedirect.com/science/article/pii/S0959652616303584'
            unit: kg
        icon: lemon
        intensityKilograms: null
        source: 'http://www.greeneatz.com/foods-carbon-footprint.html'
        unit: kg
      Miscellaneous:
        _children:
          Yeast:
            icon: null
            intensityKilograms: 0.96
            source: 'https://link.springer.com/article/10.1007/s11367-018-1460-x#MOESM1'
            unit: kg
          Baking soda:
            icon: null
            intensityKilograms: 0.0261
            source: 'https://epdturkey.org/wp-content/uploads/eti_soda_iso_14025.pdf'
            unit: kg
          Salt:
            icon: null
            intensityKilograms: 0.3
            source: 'https://link.springer.com/article/10.1007/s11367-018-1460-x#MOESM1'
            unit: kg
      Nuts:
        _children:
          Almonds:
            icon: null
            intensityKilograms: 1.54
            source: 'https://www.sciencedirect.com/science/article/pii/S0959652616303584'
            unit: kg
          Cashew nut:
            icon: null
            intensityKilograms: 1.44
            source: 'https://www.sciencedirect.com/science/article/pii/S0959652616303584'
            unit: kg
          Chestnuts:
            icon: null
            intensityKilograms: 0.43
            source: 'https://www.sciencedirect.com/science/article/pii/S0959652616303584'
            unit: kg
          Hazelnuts:
            icon: null
            intensityKilograms: 0.97
            source: 'https://www.sciencedirect.com/science/article/pii/S0959652616303584'
            unit: kg
          Macadamia nuts:
            icon: null
            intensityKilograms: 2.057
            source: 'https://iopscience.iop.org/1748-9326/13/4/044004/media/ERL_044004_SD.pdf'
            unit: kg
          Pecan nuts:
            icon: null
            intensityKilograms: 2.057
            source: 'https://iopscience.iop.org/1748-9326/13/4/044004/media/ERL_044004_SD.pdf'
            unit: kg
          Peanut butter:
            icon: null
            intensityKilograms: 2.3
            source: 'http://static.ewg.org/reports/2011/meateaters/pdf/methodology_ewg_meat_eaters_guide_to_health_and_climate_2011.pdf'
            unit: kg
            oldKeys:
              - Peanut Butter
          Peanuts:
            icon: null
            intensityKilograms: 0.83
            source: 'https://www.sciencedirect.com/science/article/pii/S0959652616303584'
            unit: kg
          Pine nuts:
            icon: null
            intensityKilograms: 2.057
            source: 'https://iopscience.iop.org/1748-9326/13/4/044004/media/ERL_044004_SD.pdf'
            unit: kg
          Pistachios:
            icon: null
            intensityKilograms: 1.53
            source: 'https://www.sciencedirect.com/science/article/pii/S0959652616303584'
            unit: kg
          Walnuts:
            icon: null
            intensityKilograms: 1.51
            source: 'https://www.sciencedirect.com/science/article/pii/S0959652616303584'
            unit: kg
        icon: acorn
        intensityKilograms: 2.3
        source: 'http://static.ewg.org/reports/2011/meateaters/pdf/methodology_ewg_meat_eaters_guide_to_health_and_climate_2011.pdf'
        unit: kg
      Sweets:
        _children:
          Chocolate:
            icon: null
            intensityKilograms: 11.250
            source: 'https://iopscience.iop.org/1748-9326/13/4/044004/media/ERL_044004_SD.pdf'
            unit: kg
          Cocoa powder:
            icon: null
            intensityKilograms: 33.647
            source: 'https://iopscience.iop.org/1748-9326/13/4/044004/media/ERL_044004_SD.pdf'
            unit: kg
          Honey:
            icon: null
            intensityKilograms: 2.440
            source: 'https://iopscience.iop.org/1748-9326/13/4/044004/media/ERL_044004_SD.pdf'
            unit: kg
          Maple syrup:
            icon: null
            intensityKilograms: 6.754
            source: 'https://iopscience.iop.org/1748-9326/13/4/044004/media/ERL_044004_SD.pdf'
            unit: kg
            conversions:
              mL:
                kilograms: 0.075
                incrementStepSize: 50
                source: 'http://convert-to.com/571/maple-syrup-amounts-conversion-plus-nutritional-facts.html'
          Sugar (sugarcane):
            icon: null
            intensityKilograms: 0.700
            source: 'https://iopscience.iop.org/1748-9326/13/4/044004/media/ERL_044004_SD.pdf'
            unit: kg
          Sugar (beet):
            icon: null
            intensityKilograms: 0.391
            source: 'https://iopscience.iop.org/1748-9326/13/4/044004/media/ERL_044004_SD.pdf'
            unit: kg
      Seafood:
        _children:
          Anglerfish:
            icon: fish
            intensityKilograms: 12.29
            source: 'https://www.sciencedirect.com/science/article/pii/S0959652616303584'
            unit: kg
          Brill:
            icon: fish
            intensityKilograms: 8.41
            source: 'https://www.sciencedirect.com/science/article/pii/S0959652616303584'
            unit: kg
          Canned Tuna:
            icon: fish
            intensityKilograms: 6.1
            source: 'http://static.ewg.org/reports/2011/meateaters/pdf/methodology_ewg_meat_eaters_guide_to_health_and_climate_2011.pdf'
            unit: kg
          Carp:
            icon: fish
            intensityKilograms: 1.76
            source: 'https://www.sciencedirect.com/science/article/pii/S0959652616303584'
            unit: kg
          Clams:
            icon: null
            intensityKilograms: 0.1
            source: 'From https://naturerhverv.dk/fileadmin/user_upload/NaturErhverv/Filer/Tvaergaaende/Foedevarernes_klimaaftryk_tabel_1.pdf'
            unit: kg
          Cod:
            icon: fish
            intensityKilograms: 3.51
            source: 'https://www.sciencedirect.com/science/article/pii/S0959652616303584'
            unit: kg
          Common Ling:
            icon: fish
            intensityKilograms: 6.45
            source: 'https://www.sciencedirect.com/science/article/pii/S0959652616303584'
            unit: kg
          Diamond fish:
            icon: fish
            intensityKilograms: 8.33
            source: 'https://www.sciencedirect.com/science/article/pii/S0959652616303584'
            unit: kg
          Eel:
            icon: fish
            intensityKilograms: 3.88
            source: 'https://www.sciencedirect.com/science/article/pii/S0959652616303584'
            unit: kg
          Farmed Salmon:
            icon: fish
            intensityKilograms: 11.9
            source: 'http://static.ewg.org/reports/2011/meateaters/pdf/methodology_ewg_meat_eaters_guide_to_health_and_climate_2011.pdf'
            unit: kg
          Fish (all species):
            icon: fish
            intensityKilograms: 3.49
            source: 'https://www.sciencedirect.com/science/article/pii/S0959652616303584'
            unit: kg
          Flatfish:
            icon: fish
            intensityKilograms: 6.2
            source: 'From https://naturerhverv.dk/fileadmin/user_upload/NaturErhverv/Filer/Tvaergaaende/Foedevarernes_klimaaftryk_tabel_1.pdf'
            unit: kg
          Haddock:
            icon: fish
            intensityKilograms: 3.41
            source: 'https://www.sciencedirect.com/science/article/pii/S0959652616303584'
            unit: kg
          Hake:
            icon: fish
            intensityKilograms: 9.77
            source: 'https://www.sciencedirect.com/science/article/pii/S0959652616303584'
            unit: kg
          Herring:
            icon: fish
            intensityKilograms: 1.16
            source: 'https://www.sciencedirect.com/science/article/pii/S0959652616303584'
            unit: kg
          Lobster:
            icon: null
            intensityKilograms: 27.8
            source: 'https://www.sciencedirect.com/science/article/pii/S0959652616303584'
            unit: kg
          Mackerel:
            icon: fish
            intensityKilograms: 1.8
            source: 'https://www.sciencedirect.com/science/article/pii/S0959652616303584'
            unit: kg
          Megrim:
            icon: fish
            intensityKilograms: 14.15
            source: 'https://www.sciencedirect.com/science/article/pii/S0959652616303584'
            unit: kg
          Mussels:
            icon: null
            intensityKilograms: 9.51
            source: 'https://www.sciencedirect.com/science/article/pii/S0959652616303584'
            unit: kg
          Octopus/squid/cuttlefish:
            icon: null
            intensityKilograms: 7.13
            source: 'https://www.sciencedirect.com/science/article/pii/S0959652616303584'
            unit: kg
          Pilchard:
            icon: fish
            intensityKilograms: 1.10
            source: 'https://www.sciencedirect.com/science/article/pii/S0959652616303584'
            unit: kg
          Pollock:
            icon: fish
            intensityKilograms: 1.61
            source: 'https://www.sciencedirect.com/science/article/pii/S0959652616303584'
            unit: kg
          Pomfret:
            icon: fish
            intensityKilograms: 6.63
            source: 'https://www.sciencedirect.com/science/article/pii/S0959652616303584'
            unit: kg
          Porbeagle:
            icon: fish
            intensityKilograms: 11.44
            source: 'https://www.sciencedirect.com/science/article/pii/S0959652616303584'
            unit: kg
          Prawns/shrimp:
            icon: null
            intensityKilograms: 7.8
            source: 'https://www.sciencedirect.com/science/article/pii/S0959652616303584'
            unit: kg
          Rock fish:
            icon: fish
            intensityKilograms: 6.94
            source: 'https://www.sciencedirect.com/science/article/pii/S0959652616303584'
            unit: kg
          Salmon:
            icon: fish
            intensityKilograms: 3.47
            source: 'https://www.sciencedirect.com/science/article/pii/S0959652616303584'
            unit: kg
          Sea bass:
            icon: fish
            intensityKilograms: 3.27
            source: 'https://www.sciencedirect.com/science/article/pii/S0959652616303584'
            unit: kg
          Shark mako:
            icon: fish
            intensityKilograms: 11.50
            source: 'https://www.sciencedirect.com/science/article/pii/S0959652616303584'
            unit: kg
          Shrimp (Fresh):
            icon: null
            intensityKilograms: 3
            source: 'https://naturerhverv.dk/fileadmin/user_upload/NaturErhverv/Filer/Tvaergaaende/Foedevarernes_klimaaftryk_tabel_1.pdf'
            unit: kg
          Shrimp (Frozen):
            icon: null
            intensityKilograms: 10.5
            source: 'https://naturerhverv.dk/fileadmin/user_upload/NaturErhverv/Filer/Tvaergaaende/Foedevarernes_klimaaftryk_tabel_1.pdf'
            unit: kg
          Sole:
            icon: fish
            intensityKilograms: 20.86
            source: 'https://www.sciencedirect.com/science/article/pii/S0959652616303584'
            unit: kg
          Swordfish:
            icon: fish
            intensityKilograms: 12.84
            source: 'https://www.sciencedirect.com/science/article/pii/S0959652616303584'
            unit: kg
          Trout:
            icon: fish
            intensityKilograms: 4.2
            source: 'https://www.sciencedirect.com/science/article/pii/S0959652616303584'
            unit: kg
          Tuna:
            icon: fish
            intensityKilograms: 2.15
            source: 'https://www.sciencedirect.com/science/article/pii/S0959652616303584'
            unit: kg
          Turbot:
            icon: fish
            intensityKilograms: 14.51
            source: 'https://www.sciencedirect.com/science/article/pii/S0959652616303584'
            unit: kg
          Whiting:
            icon: fish
            intensityKilograms: 2.66
            source: 'https://www.sciencedirect.com/science/article/pii/S0959652616303584'
            unit: kg
        icon: fish
        intensityKilograms: 3.49
        source: 'https://www.sciencedirect.com/science/article/pii/S0959652616303584'
        unit: kg
      Vegetables:
        _children:
          Artichokes:
            icon: null
            intensityKilograms: 0.48
            source: 'https://www.sciencedirect.com/science/article/pii/S0959652616303584'
            unit: kg
          Aspargus:
            icon: null
            intensityKilograms: 0.83
            source: 'https://www.sciencedirect.com/science/article/pii/S0959652616303584'
            unit: kg
          Avocados:
            icon: null
            intensityKilograms: 1.3
            source: 'https://www.sciencedirect.com/science/article/pii/S0959652616303584'
            unit: kg
            conversions:
              item:
                kilograms: 0.270
                incrementStepSize: 1
                source: https://www.yazio.com/en/foods/avocado.html
          Basil (dried):
            icon: null
            intensityKilograms: 2.495
            source: 'https://iopscience.iop.org/1748-9326/13/4/044004/media/ERL_044004_SD.pdf'
            unit: kg
          Basil (fresh):
            icon: null
            intensityKilograms: 0.221
            source: 'https://iopscience.iop.org/1748-9326/13/4/044004/media/ERL_044004_SD.pdf'
            unit: kg
          Beetroot:
            icon: null
            intensityKilograms: 0.24
            source: 'https://www.sciencedirect.com/science/article/pii/S0959652616303584'
            unit: kg
          Broccoli:
            icon: null
            intensityKilograms: 2
            source: 'http://static.ewg.org/reports/2011/meateaters/pdf/methodology_ewg_meat_eaters_guide_to_health_and_climate_2011.pdf'
            unit: kg
            conversions:
              portion:
                kilograms: 0.054
                incrementStepSize: 1
                source: https://www.who.int/dietphysicalactivity/publications/f&v_intake_measurement.pdf
          Brussels sprouts:
            icon: null
            intensityKilograms: 0.490
            source: 'https://iopscience.iop.org/1748-9326/13/4/044004/media/ERL_044004_SD.pdf'
            unit: kg
            conversions:
              portion:
                kilograms: 0.056
                incrementStepSize: 1
                source: https://www.who.int/dietphysicalactivity/publications/f&v_intake_measurement.pdf
          Carrots:
            icon: null
            intensityKilograms: 0.2
            source: 'https://www.sciencedirect.com/science/article/pii/S0959652616303584'
            unit: kg
            conversions:
              item:
                kilograms: 0.061
                incrementStepSize: 1
                source: https://www.who.int/dietphysicalactivity/publications/f&v_intake_measurement.pdf
          Cabbage:
            icon: null
            intensityKilograms: 0.45
            source: 'https://www.sciencedirect.com/science/article/pii/S0959652616303584'
            unit: kg
            conversions:
              portion:
                kilograms: 0.09
                incrementStepSize: 1
                source: https://www.who.int/dietphysicalactivity/publications/f&v_intake_measurement.pdf
          Cauliflowers:
            icon: null
            intensityKilograms: 0.45
            source: 'https://www.sciencedirect.com/science/article/pii/S0959652616303584'
            unit: kg
            conversions:
              portion:
                kilograms: 0.06
                incrementStepSize: 1
                source: https://www.who.int/dietphysicalactivity/publications/f&v_intake_measurement.pdf
          Celery:
            icon: null
            intensityKilograms: 0.18
            source: 'https://www.sciencedirect.com/science/article/pii/S0959652616303584'
            unit: kg
          Cilantro:
            icon: null
            intensityKilograms: 0.261
            source: 'https://www.sciencedirect.com/science/article/pii/S0959652616303584'
            unit: kg
          Chive:
            icon: null
            intensityKilograms: 0.221
            source: 'https://iopscience.iop.org/1748-9326/13/4/044004/media/ERL_044004_SD.pdf'
            unit: kg
          Courgette:
            # remember to update Zucchini as well
            icon: null
            intensityKilograms: 0.21
            source: 'https://www.sciencedirect.com/science/article/pii/S0959652616303584'
            unit: kg
            conversions:
              portion:
                kilograms: 0.06
                incrementStepSize: 1
                source: https://www.who.int/dietphysicalactivity/publications/f&v_intake_measurement.pdf
          Cucumbers:
            icon: null
            intensityKilograms: 0.23
            source: 'https://www.sciencedirect.com/science/article/pii/S0959652616303584'
            unit: kg
            conversions:
              portion:
                kilograms: 0.024
                incrementStepSize: 1
                source: https://www.who.int/dietphysicalactivity/publications/f&v_intake_measurement.pdf
          Dill:
            icon: null
            intensityKilograms: 0.221
            source: 'https://iopscience.iop.org/1748-9326/13/4/044004/media/ERL_044004_SD.pdf'
            unit: kg
          Endive:
            icon: null
            intensityKilograms: 0.065
            source: 'https://iopscience.iop.org/1748-9326/13/4/044004/media/ERL_044004_SD.pdf'
            unit: kg
          Eggplants:
            icon: null
            intensityKilograms: 1.35
            source: 'https://www.sciencedirect.com/science/article/pii/S0959652616303584'
            unit: kg
          Fennel:
            icon: null
            intensityKilograms: 0.48
            source: 'https://www.sciencedirect.com/science/article/pii/S0959652616303584'
            unit: kg
          Garlic:
            icon: null
            intensityKilograms: 0.57
            source: 'https://www.sciencedirect.com/science/article/pii/S0959652616303584'
            unit: kg
          Green onion:
           # remember to update Scallion as well
            icon: null
            intensityKilograms: 0.085
            source: 'https://iopscience.iop.org/1748-9326/13/4/044004/media/ERL_044004_SD.pdf'
            unit: kg
          Ginger:
            icon: null
            intensityKilograms: 0.88
            source: 'https://www.sciencedirect.com/science/article/pii/S0959652616303584'
            unit: kg
          Horseradish:
            icon: null
            intensityKilograms: 0.88
            source: 'https://iopscience.iop.org/1748-9326/13/4/044004/media/ERL_044004_SD.pdf'
            unit: kg
          Kale:
            icon: null
            intensityKilograms: 0.193
            source: 'https://iopscience.iop.org/1748-9326/13/4/044004/media/ERL_044004_SD.pdf'
            unit: kg
          Leek:
            icon: null
            intensityKilograms: 0.45
            source: 'https://www.sciencedirect.com/science/article/pii/S0959652616303584'
            unit: kg
            conversions:
              portion:
                kilograms: 0.067
                incrementStepSize: 1
                source: https://www.who.int/dietphysicalactivity/publications/f&v_intake_measurement.pdf
          Lettuce:
            icon: null
<<<<<<< HEAD
            intensityKilograms: 3.70
            source: 'https://www.sciencedirect.com/science/article/pii/S0959652616303584'
            unit: kg
            conversions:
              lettuce:
=======
            intensityKilograms: 0.220
            source: 'https://iopscience.iop.org/1748-9326/13/4/044004/media/ERL_044004_SD.pdf'
            unit: kg
            conversions:
              portion:
>>>>>>> 8d37d42b
                kilograms: 0.024
                incrementStepSize: 1
                source: https://www.who.int/dietphysicalactivity/publications/f&v_intake_measurement.pdf
          Mushrooms:
            icon: null
            intensityKilograms: 0.27
            source: 'https://www.sciencedirect.com/science/article/pii/S0959652616303584'
            unit: kg
            conversions:
              portion:
                kilograms: 0.04
                incrementStepSize: 1
                source: https://www.who.int/dietphysicalactivity/publications/f&v_intake_measurement.pdf
          Nutmeg:
            icon: null
            intensityKilograms: 4.82
            source: 'http://assets.wwf.org.uk/downloads/how_low_report_1.pdf'
            unit: kg
          Olives:
            icon: null
            intensityKilograms: 0.63
            source: 'https://www.sciencedirect.com/science/article/pii/S0959652616303584'
            unit: kg
          Olive (oil):
            icon: null
            intensityKilograms: 3.206
            source: 'https://iopscience.iop.org/1748-9326/13/4/044004/media/ERL_044004_SD.pdf'
            unit: kg
          Onion:
            icon: null
            intensityKilograms: 0.17
            source: 'https://www.sciencedirect.com/science/article/pii/S0959652616303584'
            unit: kg
            conversions:
              portion:
                kilograms: 0.046
                incrementStepSize: 1
                source: https://www.who.int/dietphysicalactivity/publications/f&v_intake_measurement.pdf
          Parsley:
            icon: null
            intensityKilograms: 0.232
            source: 'https://iopscience.iop.org/1748-9326/13/4/044004/media/ERL_044004_SD.pdf'
            unit: kg
          Parsnip:
            icon: null
            intensityKilograms: 0.243
            source: 'https://iopscience.iop.org/1748-9326/13/4/044004/media/ERL_044004_SD.pdf'
            unit: kg
            conversions:
              portion:
                kilograms: 0.042
                incrementStepSize: 1
                source: https://www.who.int/dietphysicalactivity/publications/f&v_intake_measurement.pdf
          Peppers:
            icon: null
            intensityKilograms: 0.66
            source: 'https://www.sciencedirect.com/science/article/pii/S0959652616303584'
            unit: kg
            conversions:
              portion:
                kilograms: 0.02
                incrementStepSize: 1
                source: https://www.who.int/dietphysicalactivity/publications/f&v_intake_measurement.pdf
          Potatoes:
            icon: null
            intensityKilograms: 0.18
            source: 'https://www.sciencedirect.com/science/article/pii/S0959652616303584'
            unit: kg
          Pumpkins:
            icon: null
            intensityKilograms: 0.25
            source: 'https://www.sciencedirect.com/science/article/pii/S0959652616303584'
            unit: kg
          Rutabage:
            icon: null
            intensityKilograms: 0.29
            source: 'https://www.sciencedirect.com/science/article/pii/S0959652616303584'
            unit: kg
            conversions:
              portion:
                kilograms: 0.047
                incrementStepSize: 1
                source: https://www.who.int/dietphysicalactivity/publications/f&v_intake_measurement.pdf
          Scallion:
           # remember to update Green Onion as well
            icon: null
            intensityKilograms: 0.085
            source: 'https://iopscience.iop.org/1748-9326/13/4/044004/media/ERL_044004_SD.pdf'
            unit: kg
          Shallot:
            icon: null
            intensityKilograms: 0.275
            source: 'https://iopscience.iop.org/1748-9326/13/4/044004/media/ERL_044004_SD.pdf'
            unit: kg
          Spinach:
            icon: null
            intensityKilograms: 0.54
            source: 'https://www.sciencedirect.com/science/article/pii/S0959652616303584'
            unit: kg
            conversions:
              portion:
                kilograms: 0.097
                incrementStepSize: 1
                source: https://www.who.int/dietphysicalactivity/publications/f&v_intake_measurement.pdf
          Sweet potatoes:
            icon: null
            intensityKilograms: 0.302
            source: 'https://iopscience.iop.org/1748-9326/13/4/044004/media/ERL_044004_SD.pdf'
            unit: kg
          Tomatoes:
            icon: null
            intensityKilograms: 0.45
            source: 'https://www.sciencedirect.com/science/article/pii/S0959652616303584'
            unit: kg
            conversions:
              tomato:
                kilograms: 0.085
                incrementStepSize: 1
                source: https://www.who.int/dietphysicalactivity/publications/f&v_intake_measurement.pdf
          Tomatoe ketchup:
            icon: null
            intensityKilograms: 0.747
            source: 'https://link.springer.com/article/10.1007/s11367-018-1460-x#MOESM1'
            unit: kg
          Turmeric:
            icon: null
            intensityKilograms: 0.213
            source: 'https://iopscience.iop.org/1748-9326/13/4/044004/media/ERL_044004_SD.pdf'
            unit: kg
          Vegetable oil:
            icon: null
            intensityKilograms: 3.740
            source: 'https://link.springer.com/article/10.1007/s11367-018-1460-x#MOESM1'
            unit: kg
          Vinegar:
            icon: null
            intensityKilograms: 1.327
            source: 'https://link.springer.com/article/10.1007/s11367-018-1460-x#MOESM1'
            unit: kg
          Zucchini:
            # remember to update Courgette as well
            icon: null
            intensityKilograms: 0.21
            source: 'https://www.sciencedirect.com/science/article/pii/S0959652616303584'
            unit: kg
            conversions:
              portion:
                kilograms: 0.06
                incrementStepSize: 1
                source: https://www.who.int/dietphysicalactivity/publications/f&v_intake_measurement.pdf
        icon: carrot
        intensityKilograms: 1.32
        source: 'https://orbit.dtu.dk/ws/files/110722384/Climate_friendly_dietary_guidelines.pdf'
        unit: kg
  Fuel:
    _children:
      Diesel:
        icon: oil-can
        intensityKilograms: 3.17
        source: 'http://www.bilans-ges.ademe.fr/static/documents/[Base%20Carbone]%20Documentation%20g%C3%A9n%C3%A9rale%20v11.0.pdf'
        unit: L
      Gasoline:
        icon: oil-can
        intensityKilograms: 2.8
        source: 'http://www.bilans-ges.ademe.fr/static/documents/[Base%20Carbone]%20Documentation%20g%C3%A9n%C3%A9rale%20v11.0.pdf'
        unit: L
      Heating oil:
        icon: oil-can
        intensityKilograms: 3.26
        source: 'http://www.bilans-ges.ademe.fr/static/documents/[Base%20Carbone]%20Documentation%20g%C3%A9n%C3%A9rale%20v11.0.pdf'
        unit: L
        oldKeys:
          - Heating Oil
      LPG:
        icon: burn
        intensityKilograms: 1.88
        source: 'http://www.bilans-ges.ademe.fr/static/documents/[Base%20Carbone]%20Documentation%20g%C3%A9n%C3%A9rale%20v11.0.pdf'
        unit: L
      Natural gas:
        icon: burn
        intensityKilograms: 0.00026409
        source: https://www.gov.uk/government/publications/greenhouse-gas-reporting-conversion-factors-2019
        unit: L
        oldKeys:
          - Natural Gas
        conversions:
          kWh:
            liter: 100.6096406528
            incrementStepSize: 1
            source: https://www.gov.uk/government/publications/greenhouse-gas-reporting-conversion-factors-2019

    icon: gas-pump
    intensityKilograms: 1.186
    oldKeys:
      - PURCHASE_CATEGORY_TRANSPORTATION_FUEL
    source: 'http://www.balticproject.org/en/calculator-page'
    unit: EUR
  Healthcare:
    _children:
      Doctor:
        icon: user-md
        intensityKilograms: 0.05675
        oldKeys:
          - PURCHASE_CATEGORY_HEALTHCARE_DOCTOR
        source: 'http://www.balticproject.org/en/calculator-page'
        unit: EUR
      Drug store or pharmacy:
        icon: pills
        intensityKilograms: 0.04387
        oldKeys:
          - PURCHASE_CATEGORY_HEALTHCARE_PHARMARCY
        source: 'http://www.balticproject.org/en/calculator-page'
        unit: EUR
  Stores:
    _children:
      Bakery:
        icon: bread-loaf
        intensityKilograms: 0.06334
        oldKeys:
          - PURCHASE_CATEGORY_FOOD_BAKERY
        source: 'http://www.balticproject.org/en/calculator-page'
        unit: EUR
      Barber or beauty shop:
        icon: cut
        intensityKilograms: 0.023
        oldKeys:
          - PURCHASE_CATEGORY_STORE_BARBER_BEAUTY
        source: 'http://www.balticproject.org/en/calculator-page'
        unit: EUR
      Bookshop:
        icon: books
        intensityKilograms: 0.02698
        oldKeys:
          - PURCHASE_CATEGORY_STORE_BOOKS
        source: 'http://www.balticproject.org/en/calculator-page'
        unit: EUR
      Clothing:
        icon: tshirt
        intensityKilograms: 0.0296
        oldKeys:
          - PURCHASE_CATEGORY_STORE_CLOTHING
        source: 'http://www.balticproject.org/en/calculator-page'
        unit: EUR
      Department store:
        icon: credit-card
        intensityKilograms: 0.04902
        oldKeys:
          - PURCHASE_CATEGORY_STORE_DEPARTMENT
        source: 'http://www.balticproject.org/en/calculator-page'
        unit: EUR
      Electronic store:
        icon: laptop
        intensityKilograms: 0.02522
        oldKeys:
          - PURCHASE_CATEGORY_STORE_ELECTRONIC
        source: 'http://www.balticproject.org/en/calculator-page'
        unit: EUR
      Equipment furniture:
        icon: credit-card
        intensityKilograms: 0.03623
        oldKeys:
          - PURCHASE_CATEGORY_STORE_EQUIPMENT_FURNITURE
        source: 'http://www.balticproject.org/en/calculator-page'
        unit: EUR
      Florist:
        icon: flower-tulip
        intensityKilograms: 0.04696
        oldKeys:
          - PURCHASE_CATEGORY_STORE_FLORIST
        source: 'http://www.balticproject.org/en/calculator-page'
        unit: EUR
      Grocery store:
        icon: shopping-cart
        intensityKilograms: 0.04902
        oldKeys:
          - PURCHASE_CATEGORY_FOOD_SUPERMARKET
        source: 'http://www.balticproject.org/en/calculator-page'
        unit: EUR
      Hardware:
        icon: tools
        intensityKilograms: 0.03566
        oldKeys:
          - PURCHASE_CATEGORY_STORE_HARDWARE
        source: 'http://www.balticproject.org/en/calculator-page'
        unit: EUR
      House furnishing:
        icon: couch
        intensityKilograms: 0.06949
        oldKeys:
          - PURCHASE_CATEGORY_STORE_HOUSE_FURNISHING
        source: 'http://www.balticproject.org/en/calculator-page'
        unit: EUR
      Household appliances:
        icon: blender
        intensityKilograms: 0.03615
        oldKeys:
          - PURCHASE_CATEGORY_STORE_HOUSEHOLD_APPLIANCE
        source: 'http://www.balticproject.org/en/calculator-page'
        unit: EUR
      Lawn and garden store:
        icon: seedling
        intensityKilograms: 0.03629
        oldKeys:
          - PURCHASE_CATEGORY_STORE_GARDEN
        source: 'http://www.balticproject.org/en/calculator-page'
        unit: EUR
      Pet shop:
        icon: paw
        intensityKilograms: 0.06334
        oldKeys:
          - PURCHASE_CATEGORY_STORE_PET
        source: 'http://www.balticproject.org/en/calculator-page'
        unit: EUR<|MERGE_RESOLUTION|>--- conflicted
+++ resolved
@@ -867,16 +867,12 @@
         source: 'https://www.apple.com/lae/environment/pdf/products/desktops/Macmini_PER_oct2018.pdf'
         unit: item
         usage: 3%
-<<<<<<< HEAD
-        hidden: false
-=======
       'MacBook 12-inch':
         icon: laptop
         intensityKilograms: 233
         source: 'https://www.apple.com/environment/pdf/products/notebooks/12inch_MacBook_PER_June2019.pdf'
         unit: item
         usage: 12%
->>>>>>> 8d37d42b
       'MacBook Air 13-inch':
         icon: laptop
         intensityKilograms: 176
@@ -897,16 +893,12 @@
         source: 'https://www.apple.com/lae/environment/pdf/products/notebooks/15-inch_MacBookPro_PER_may2019.pdf'
         unit: item
         usage: 21%
-<<<<<<< HEAD
-        hidden: false
-=======
       'MacBook Pro 16-inch':
         icon: laptop
         intensityKilograms: 394
         source: 'https://www.apple.com/environment/pdf/products/notebooks/16-inch_MacBookPro_PER_Nov2019.pdf'
         unit: item
         usage: 19%
->>>>>>> 8d37d42b
       'iMac 21.5-inch':
         icon: desktop
         intensityKilograms: 494
@@ -969,155 +961,12 @@
         source: 'https://www.apple.com/lae/environment/pdf/products/ipad/iPadmini_PER_Mar2019.pdf'
         unit: item
         usage: 15%
-<<<<<<< HEAD
-        hidden: false
-      'iPhone 11':
-        icon: mobile
-        intensityKilograms: 72
-        source: 'https://www.apple.com/lae/environment/pdf/products/iphone/iPhone_11_PER_sept2019.pdf'
-        unit: item
-        usage: 17%
-        hidden: false
-      'iPhone 11 Pro':
-        icon: mobile
-        intensityKilograms: 80
-        source: 'https://www.apple.com/lae/environment/pdf/products/iphone/iPhone_11_Pro_PER_sept2019.pdf'
-        unit: item
-        usage: 13%
-        hidden: false
-      'iPhone 11 Pro Max':
-        icon: mobile
-        intensityKilograms: 86
-        source: 'https://www.apple.com/lae/environment/pdf/products/iphone/iPhone_11_Pro_Max_PER_sept2019.pdf'
-        unit: item
-        usage: 18%
-        hidden: false
-      'iPhone 8':
-        icon: mobile
-        intensityKilograms: 57
-        source: 'https://www.apple.com/lae/environment/pdf/products/iphone/iPhone_8_PER_sept2017.pdf'
-        unit: item
-        usage: 16%
-        hidden: false
-      'iPhone 8 Plus':
-        icon: mobile
-        intensityKilograms: 68
-        source: 'https://www.apple.com/lae/environment/pdf/products/iphone/iPhone_8_Plus_PER_sept2017.pdf'
-        unit: item
-        usage: 17%
-        hidden: false
-      'iPhone XR':
-        icon: mobile
-        intensityKilograms: 62
-        source: 'https://www.apple.com/lae/environment/pdf/products/iphone/iPhone_XR_PER_sept2018.pdf'
-        unit: item
-        usage: 19%
-        hidden: false
       'iPod touch':
         icon: mobile  # 'mp3-player' only available on FontAwesome 5.11.0
         intensityKilograms: 32
         source: 'https://www.apple.com/lae/environment/pdf/products/ipod/iPodtouch_PER_may2019.pdf'
         unit: item
         usage: 6%
-        hidden: false
-      'Precision 3510':
-        icon: laptop
-        intensityKilograms: 331
-        source: 'https://i.dell.com/sites/csdocuments/CorpComm_Docs/en/carbon-footprint-precision-3510.pdf'
-        unit: item
-        usage: 23%
-        hidden: false
-      'Precision 3520':
-        icon: laptop
-        intensityKilograms: 304
-        source: 'https://i.dell.com/sites/csdocuments/CorpComm_Docs/en/carbon-footprint-precision-3520.pdf'
-        unit: item
-        usage: 16.2%
-        hidden: false
-      'Precision 3530':
-        icon: laptop
-        intensityKilograms: 335
-        source: 'https://i.dell.com/sites/csdocuments/CorpComm_Docs/en/carbon-footprint-precision-3530.pdf'
-        unit: item
-        usage: 17.4%
-        hidden: false
-      'Precision 5520':
-        icon: laptop
-        intensityKilograms: 368
-        source: 'https://i.dell.com/sites/csdocuments/CorpComm_Docs/en/carbon-footprint-precision-5520.pdf'
-        unit: item
-        usage: 25.7%
-        hidden: false
-      'Precision 5530':
-        icon: laptop
-        intensityKilograms: 340
-        source: 'https://i.dell.com/sites/csdocuments/CorpComm_Docs/en/carbon-footprint-precision-5530.pdf'
-        unit: item
-        usage: 16%
-        hidden: false
-      'Precision 5530 2-in-1':
-        icon: laptop
-        intensityKilograms: 330
-        source: 'https://i.dell.com/sites/csdocuments/CorpComm_Docs/en/carbon-footprint-precision-5530-2.pdf'
-        unit: item
-        usage: 13.8%
-        hidden: false
-      'Precision 7520':
-        icon: laptop
-        intensityKilograms: 399
-        source: 'https://i.dell.com/sites/csdocuments/CorpComm_Docs/en/carbon-footprint-precision-7520.pdf'
-        unit: item
-        usage: 28%
-        hidden: false
-      'Precision 7720':
-        icon: laptop
-        intensityKilograms: 416
-        source: 'https://i.dell.com/sites/csdocuments/CorpComm_Docs/en/carbon-footprint-precision-7720.pdf'
-        unit: item
-        usage: 23.1%
-        hidden: false
-      'XPS 9360':
-        icon: laptop
-        intensityKilograms: 286
-        source: 'https://i.dell.com/sites/csdocuments/CorpComm_Docs/en/carbon-footprint-xps-9360.pdf'
-        unit: item
-        usage: 20%
-        hidden: false
-      'XPS 9365':
-        icon: laptop
-        intensityKilograms: 287
-        source: 'https://i.dell.com/sites/csdocuments/CorpComm_Docs/en/carbon-footprint-xps-9365.pdf'
-        unit: item
-        usage: 16.8%
-        hidden: false
-      'XPS 9370':
-        icon: laptop
-        intensityKilograms: 297
-        source: 'https://i.dell.com/sites/csdocuments/CorpComm_Docs/en/carbon-footprint-xps-9370.pdf'
-        unit: item
-        usage: 12.4%
-        hidden: false
-      'XPS 9560':
-        icon: laptop
-        intensityKilograms: 337
-        source: 'https://i.dell.com/sites/csdocuments/CorpComm_Docs/en/carbon-footprint-xps-9560.pdf'
-        unit: item
-        usage: 21.3%
-        hidden: false
-      'XPS 9570':
-        icon: laptop
-        intensityKilograms: 324
-        source: 'https://i.dell.com/sites/csdocuments/CorpComm_Docs/en/carbon-footprint-xps-15-9570.pdf'
-        unit: item
-        usage: 17.9%
-        hidden: false
-=======
-      'iPod touch':
-        icon: mobile  # 'mp3-player' only available on FontAwesome 5.11.0
-        intensityKilograms: 32
-        source: 'https://www.apple.com/lae/environment/pdf/products/ipod/iPodtouch_PER_may2019.pdf'
-        unit: item
-        usage: 6%
       'Lenovo Thinkpad 25':
         icon: laptop
         intensityKilograms: 390
@@ -1250,7 +1099,6 @@
         source: 'https://static.lenovo.com/ww/docs/regulatory/PCF_ThinkPad_X390.pdf'
         unit: item
         usage: 15%
->>>>>>> 8d37d42b
   Entertainment:
     _children:
       Amusement park:
@@ -2193,12 +2041,6 @@
             intensityKilograms: 3.46
             source: 'https://www.sciencedirect.com/science/article/pii/S0959652616303584'
             unit: kg
-<<<<<<< HEAD
-          Kangaroo:
-            icon: null
-            intensityKilograms: 4.10
-            source: 'https://www.sciencedirect.com/science/article/pii/S0959652616303584'
-=======
             conversions:
               item:
                 kilograms: 0.057
@@ -2209,7 +2051,6 @@
             icon: pig
             intensityKilograms: 4.453
             source: 'https://link.springer.com/article/10.1007/s11367-018-1460-x#MOESM1'
->>>>>>> 8d37d42b
             unit: kg
           Lamb:
             icon: sheep
@@ -2724,19 +2565,11 @@
                 source: https://www.who.int/dietphysicalactivity/publications/f&v_intake_measurement.pdf
           Lettuce:
             icon: null
-<<<<<<< HEAD
-            intensityKilograms: 3.70
-            source: 'https://www.sciencedirect.com/science/article/pii/S0959652616303584'
-            unit: kg
-            conversions:
-              lettuce:
-=======
             intensityKilograms: 0.220
             source: 'https://iopscience.iop.org/1748-9326/13/4/044004/media/ERL_044004_SD.pdf'
             unit: kg
             conversions:
               portion:
->>>>>>> 8d37d42b
                 kilograms: 0.024
                 incrementStepSize: 1
                 source: https://www.who.int/dietphysicalactivity/publications/f&v_intake_measurement.pdf
