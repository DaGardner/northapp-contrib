# yamllint disable rule:empty-lines rule:line-length
#
# /!\ Remember to update the version of the associated
# carbon model when changing this file.
#
---
_children:
  Car parts and services:
    _children:
      Automotive parts or accessories:
        icon: credit-card
        intensityKilograms: 0.08418
        oldKeys:
          - PURCHASE_CATEGORY_TRANSPORTATION_AUTOMOTIVE_PARTS
        source: 'http://www.balticproject.org/en/calculator-page'
        unit: EUR
      Automotive services:
        icon: credit-card
        intensityKilograms: 0.04241
        oldKeys:
          - PURCHASE_CATEGORY_TRANSPORTATION_AUTOMOTIVE_SERVICE
        source: 'http://www.balticproject.org/en/calculator-page'
        unit: EUR
      Parking lot:
        icon: parking
        intensityKilograms: 0.19571
        oldKeys:
          - PURCHASE_CATEGORY_TRANSPORTATION_AUTOMOTIVE_PARKING
        source: 'http://www.balticproject.org/en/calculator-page'
        unit: EUR
<<<<<<< HEAD
  Appliances:
    _children:
      'Electric oven':
        icon: dryer
        intensityKilograms: 319
        source: 'https://www.ademe.fr/sites/default/files/assets/documents/poids_carbone-biens-equipement-201809-rapport.pdf'
        unit: item
        usage: 41.4%
      'Gas oven':
        icon: dryer
        intensityKilograms: 846
        source: 'https://www.ademe.fr/sites/default/files/assets/documents/poids_carbone-biens-equipement-201809-rapport.pdf'
        unit: item
        usage: 84.4%
      'Mini electric oven':
        icon: dryer
        intensityKilograms: 190
        source: 'https://www.ademe.fr/sites/default/files/assets/documents/poids_carbone-biens-equipement-201809-rapport.pdf'
        unit: item
        usage: 62.6%
      'Microwave oven':
        icon: dryer
        intensityKilograms: 118
        source: 'https://www.ademe.fr/sites/default/files/assets/documents/poids_carbone-biens-equipement-201809-rapport.pdf'
        unit: item
        usage: 33.1%
      'Dishwasher':
        icon: dryer
        intensityKilograms: 513
        source: 'https://www.ademe.fr/sites/default/files/assets/documents/poids_carbone-biens-equipement-201809-rapport.pdf'
        unit: item
        usage: 57.1%
      'Mini dishwasher':
        icon: dryer
        intensityKilograms: 431
        source: 'https://www.ademe.fr/sites/default/files/assets/documents/poids_carbone-biens-equipement-201809-rapport.pdf'
        unit: item
        usage: 55.2%
      'Top load laundry machine':
        icon: dryer
        intensityKilograms: 468
        source: 'https://www.ademe.fr/sites/default/files/assets/documents/poids_carbone-biens-equipement-201809-rapport.pdf'
        unit: item
        usage: 47%
      'Front load laundry machine':
        icon: dryer
        intensityKilograms: 539
        source: 'https://www.ademe.fr/sites/default/files/assets/documents/poids_carbone-biens-equipement-201809-rapport.pdf'
        unit: item
        usage: 49%
      'Heat pump dryer':
        icon: dryer
        intensityKilograms: 506
        source: 'https://www.ademe.fr/sites/default/files/assets/documents/poids_carbone-biens-equipement-201809-rapport.pdf'
        unit: item
        usage: 48.6%
      'Dewatering dryer':
        icon: dryer
        intensityKilograms: 588
        source: 'https://www.ademe.fr/sites/default/files/assets/documents/poids_carbone-biens-equipement-201809-rapport.pdf'
        unit: item
        usage: 55.8%
      'Evacuation dryer':
        icon: dryer
        intensityKilograms: 545
        source: 'https://www.ademe.fr/sites/default/files/assets/documents/poids_carbone-biens-equipement-201809-rapport.pdf'
        unit: item
        usage: 57.4%
      'Refrigerator':
        icon: dryer
        intensityKilograms: 343
        source: 'https://www.ademe.fr/sites/default/files/assets/documents/poids_carbone-biens-equipement-201809-rapport.pdf'
        unit: item
        usage: 30.9%
      'Integrated fridge freezer':
        icon: dryer
        intensityKilograms: 431
        source: 'https://www.ademe.fr/sites/default/files/assets/documents/poids_carbone-biens-equipement-201809-rapport.pdf'
        unit: item
        usage: 48.7%
      'Mini Refrigerator':
        icon: dryer
        intensityKilograms: 159
        source: 'https://www.ademe.fr/sites/default/files/assets/documents/poids_carbone-biens-equipement-201809-rapport.pdf'
        unit: item
        usage: 56.6%
      'Chest freezer':
        icon: dryer
        intensityKilograms: 492
        source: 'https://www.ademe.fr/sites/default/files/assets/documents/poids_carbone-biens-equipement-201809-rapport.pdf'
        unit: item
        usage: 50.6%
      'Upright freezer':
        icon: dryer
        intensityKilograms: 587
        source: 'https://www.ademe.fr/sites/default/files/assets/documents/poids_carbone-biens-equipement-201809-rapport.pdf'
        unit: item
        usage: 43.4%
      'Vacuum cleaner':
        icon: dryer
        intensityKilograms: 67
        source: 'https://www.ademe.fr/sites/default/files/assets/documents/poids_carbone-biens-equipement-201809-rapport.pdf'
        unit: item
        usage: 41.8%
      'Bagless vacuum cleaner':
        icon: dryer
        intensityKilograms: 69
        source: 'https://www.ademe.fr/sites/default/files/assets/documents/poids_carbone-biens-equipement-201809-rapport.pdf'
        unit: item
        usage: 37.7%
      'Stand mixer':
        icon: dryer
        intensityKilograms: 43
        source: 'https://www.ademe.fr/sites/default/files/assets/documents/poids_carbone-biens-equipement-201809-rapport.pdf'
        unit: item
        usage: 16.3%
      'Bread machine':
        icon: dryer
        intensityKilograms: 96
        source: 'https://www.ademe.fr/sites/default/files/assets/documents/poids_carbone-biens-equipement-201809-rapport.pdf'
        unit: item
        usage: 17%
      'Yogurt maker':
        icon: dryer
        intensityKilograms: 96
        source: 'https://www.ademe.fr/sites/default/files/assets/documents/poids_carbone-biens-equipement-201809-rapport.pdf'
        unit: item
        usage: 52.1%
=======
  Clothing, shoes and sports equipments:
    _children:
      'Shirt (viscose)':
        icon: tshirt
        intensityKilograms: 12
        source: 'https://www.ademe.fr/sites/default/files/assets/documents/poids_carbone-biens-equipement-201809-rapport.pdf'
        unit: item
        usage: 25%
      'Shirt (cotton)':
        icon: tshirt
        intensityKilograms: 13
        source: 'https://www.ademe.fr/sites/default/files/assets/documents/poids_carbone-biens-equipement-201809-rapport.pdf'
        unit: item
        usage: 23.1%
      'Jeans':
        icon: tshirt
        intensityKilograms: 25
        source: 'https://www.ademe.fr/sites/default/files/assets/documents/poids_carbone-biens-equipement-201809-rapport.pdf'
        unit: item
        usage: 20%
      'T-shirt (cotton)':
        icon: tshirt
        intensityKilograms: 7
        source: 'https://www.ademe.fr/sites/default/files/assets/documents/poids_carbone-biens-equipement-201809-rapport.pdf'
        unit: item
        usage: 42.9%
      'T-shirt (polyester)':
        icon: tshirt
        intensityKilograms: 6
        source: 'https://www.ademe.fr/sites/default/files/assets/documents/poids_carbone-biens-equipement-201809-rapport.pdf'
        unit: item
        usage: 16.7%
      'Polo shirt':
        icon: tshirt
        intensityKilograms: 10
        source: 'https://www.ademe.fr/sites/default/files/assets/documents/poids_carbone-biens-equipement-201809-rapport.pdf'
        unit: item
        usage: 30%
      'Sweater (acrylic)':
        icon: tshirt
        intensityKilograms: 28
        source: 'https://www.ademe.fr/sites/default/files/assets/documents/poids_carbone-biens-equipement-201809-rapport.pdf'
        unit: item
        usage: 17.9%
      'Fleece (recycled polyester)':
        icon: tshirt
        intensityKilograms: 26
        source: 'https://www.ademe.fr/sites/default/files/assets/documents/poids_carbone-biens-equipement-201809-rapport.pdf'
        unit: item
        usage: 23.1%
      'Sweater (cotton)':
        icon: tshirt
        intensityKilograms: 31
        source: 'https://www.ademe.fr/sites/default/files/assets/documents/poids_carbone-biens-equipement-201809-rapport.pdf'
        unit: item
        usage: 25.8%
      'Pullover (wool)':
        icon: tshirt
        intensityKilograms: 56
        source: 'https://www.ademe.fr/sites/default/files/assets/documents/poids_carbone-biens-equipement-201809-rapport.pdf'
        unit: item
        usage: 12.5%
      'Pullover (recycled cotton)':
        icon: tshirt
        intensityKilograms: 12
        source: 'https://www.ademe.fr/sites/default/files/assets/documents/poids_carbone-biens-equipement-201809-rapport.pdf'
        unit: item
        usage: 41.7%
      'Jacket (generic)':
        icon: tshirt
        intensityKilograms: 89
        source: 'https://www.ademe.fr/sites/default/files/assets/documents/poids_carbone-biens-equipement-201809-rapport.pdf'
        unit: item
        usage: 13.5%
      'Jacket (weatherproof)':
        icon: tshirt
        intensityKilograms: 39
        source: 'https://www.ademe.fr/sites/default/files/assets/documents/poids_carbone-biens-equipement-201809-rapport.pdf'
        unit: item
        usage: 7.7%
      'Jacket (faux leather)':
        icon: tshirt
        intensityKilograms: 25
        source: 'https://www.ademe.fr/sites/default/files/assets/documents/poids_carbone-biens-equipement-201809-rapport.pdf'
        unit: item
        usage: 20%
      'Dress (polyester)':
        icon: tshirt
        intensityKilograms: 56
        source: 'https://www.ademe.fr/sites/default/files/assets/documents/poids_carbone-biens-equipement-201809-rapport.pdf'
        unit: item
        usage: 19.6%
      'Dress (cotton)':
        icon: tshirt
        intensityKilograms: 56
        source: 'https://www.ademe.fr/sites/default/files/assets/documents/poids_carbone-biens-equipement-201809-rapport.pdf'
        unit: item
        usage: 23.2%
      'Dress (viscose)':
        icon: tshirt
        intensityKilograms: 51
        source: 'https://www.ademe.fr/sites/default/files/assets/documents/poids_carbone-biens-equipement-201809-rapport.pdf'
        unit: item
        usage: 25.5%
      'Shoes (leather)':
        icon: boot
        intensityKilograms: 15
        source: 'https://www.ademe.fr/sites/default/files/assets/documents/poids_carbone-biens-equipement-201809-rapport.pdf'
        unit: item
        usage: 46.7%
      'Shoes (fabric)':
        icon: boot
        intensityKilograms: 19
        source: 'https://www.ademe.fr/sites/default/files/assets/documents/poids_carbone-biens-equipement-201809-rapport.pdf'
        unit: item
        usage: 31.6%
      'Shoes (sports)':
        icon: boot
        intensityKilograms: 20
        source: 'https://www.ademe.fr/sites/default/files/assets/documents/poids_carbone-biens-equipement-201809-rapport.pdf'
        unit: item
        usage: 30%
      'Backpack (trekking)':
        icon: backpack
        intensityKilograms: 6.3
        source: 'https://www.ademe.fr/sites/default/files/assets/documents/poids_carbone-biens-equipement-201809-rapport.pdf'
        unit: item
      'Backpack (school)':
        icon: backpack
        intensityKilograms: 9.8
        source: 'https://www.ademe.fr/sites/default/files/assets/documents/poids_carbone-biens-equipement-201809-rapport.pdf'
        unit: item
      'Tennis racket':
        icon: racquet
        intensityKilograms: 23
        source: 'https://www.ademe.fr/sites/default/files/assets/documents/poids_carbone-biens-equipement-201809-rapport.pdf'
        unit: item
      'Football':
        icon: futbol
        intensityKilograms: 5.1
        source: 'https://www.ademe.fr/sites/default/files/assets/documents/poids_carbone-biens-equipement-201809-rapport.pdf'
        unit: item
      'Basketball':
        icon: basketball-ball
        intensityKilograms: 5.9
        source: 'https://www.ademe.fr/sites/default/files/assets/documents/poids_carbone-biens-equipement-201809-rapport.pdf'
        unit: item
>>>>>>> 6fd1e44a
  Mobile phone:
    icon: mobile
    intensityKilograms: 32
    source: 'https://www.ademe.fr/sites/default/files/assets/documents/poids_carbone-biens-equipement-201809-rapport.pdf'
    unit: item
    usage: 20%
    _children:
      'Feature phone':
        icon: mobile
        intensityKilograms: 16
        source: 'https://www.ademe.fr/sites/default/files/assets/documents/poids_carbone-biens-equipement-201809-rapport.pdf'
        unit: item
        usage: 20%
      'iPhone 11':
        deviceId: 'iPhone12,1'  # https://gist.github.com/adamawolf/3048717
        icon: mobile
        intensityKilograms: 72
        source: 'https://www.apple.com/lae/environment/pdf/products/iphone/iPhone_11_PER_sept2019.pdf'
        unit: item
        usage: 17%
      'iPhone 11 Pro':
        deviceId: 'iPhone12,3'  # https://gist.github.com/adamawolf/3048717
        icon: mobile
        intensityKilograms: 80
        source: 'https://www.apple.com/lae/environment/pdf/products/iphone/iPhone_11_Pro_PER_sept2019.pdf'
        unit: item
        usage: 13%
      'iPhone 11 Pro Max':
        deviceId: 'iPhone12,5'  # https://gist.github.com/adamawolf/3048717
        icon: mobile
        intensityKilograms: 86
        source: 'https://www.apple.com/lae/environment/pdf/products/iphone/iPhone_11_Pro_Max_PER_sept2019.pdf'
        unit: item
        usage: 18%
      'iPhone 8':
        deviceId: 'iPhone10,1'  # https://gist.github.com/adamawolf/3048717
        icon: mobile
        intensityKilograms: 57
        source: 'https://www.apple.com/lae/environment/pdf/products/iphone/iPhone_8_PER_sept2017.pdf'
        unit: item
        usage: 16%
      'iPhone 8 Plus':
        deviceId: 'iPhone10,2'  # https://gist.github.com/adamawolf/3048717
        icon: mobile
        intensityKilograms: 68
        source: 'https://www.apple.com/lae/environment/pdf/products/iphone/iPhone_8_Plus_PER_sept2017.pdf'
        unit: item
        usage: 17%
      'iPhone XR':
        deviceId: 'iPhone11,8'  # https://gist.github.com/adamawolf/3048717
        icon: mobile
        intensityKilograms: 62
        source: 'https://www.apple.com/lae/environment/pdf/products/iphone/iPhone_XR_PER_sept2018.pdf'
        unit: item
        usage: 19%
      'iPhone SE':
        deviceId: 'iPhone8,4'  # https://gist.github.com/adamawolf/3048717
        icon: mobile
        intensityKilograms: 45
        source: 'https://www.apple.com/lae/environment/pdf/products/iphone/iPhone_SE_PER_sept2017.pdf'
        unit: 'item'
  Furniture:
    _children:
      'Chair (wood)':
        icon: chair
        intensityKilograms: 25.2
        source: 'https://www.ademe.fr/sites/default/files/assets/documents/poids_carbone-biens-equipement-201809-rapport.pdf'
        unit: item
      'Chair (plastic)':
        icon: chair
        intensityKilograms: 28
        source: 'https://www.ademe.fr/sites/default/files/assets/documents/poids_carbone-biens-equipement-201809-rapport.pdf'
        unit: item
      'Chair (wood and fabric)':
        icon: chair
        intensityKilograms: 12
        source: https://www.ademe.fr/sites/default/files/assets/documents/poids_carbone-biens-equipement-201809-rapport.pdf'
        unit: item
      'Table (wood)':
        icon: chair
        intensityKilograms: 130
        source: 'https://www.ademe.fr/sites/default/files/assets/documents/poids_carbone-biens-equipement-201809-rapport.pdf'
        unit: item
      'Table (generic)':
        icon: chair
        intensityKilograms: 96
        source: 'https://www.ademe.fr/sites/default/files/assets/documents/poids_carbone-biens-equipement-201809-rapport.pdf'
        unit: item
      'Cabinet':
        icon: chair
        intensityKilograms: 858
        source: 'https://www.ademe.fr/sites/default/files/assets/documents/poids_carbone-biens-equipement-201809-rapport.pdf'
        unit: item
      'Sofa (fabric)':
        icon: couch
        intensityKilograms: 180
        source: 'https://www.ademe.fr/sites/default/files/assets/documents/poids_carbone-biens-equipement-201809-rapport.pdf'
        unit: item
      'Sofa (leather)':
        icon: couch
        intensityKilograms: 200
        source: 'https://www.ademe.fr/sites/default/files/assets/documents/poids_carbone-biens-equipement-201809-rapport.pdf'
        unit: item
      'Pullout sofa':
        icon: couch
        intensityKilograms: 204
        source: 'https://www.ademe.fr/sites/default/files/assets/documents/poids_carbone-biens-equipement-201809-rapport.pdf'
        unit: item
      'Box spring':
        icon: bed
        intensityKilograms: 110
        source: 'https://www.ademe.fr/sites/default/files/assets/documents/poids_carbone-biens-equipement-201809-rapport.pdf'
        unit: item
      'Slatted bed base':
        icon: bed
        intensityKilograms: 69
        source: 'https://www.ademe.fr/sites/default/files/assets/documents/poids_carbone-biens-equipement-201809-rapport.pdf'
        unit: item
      'Bed frame':
        icon: bed
        intensityKilograms: 147
        source: 'https://www.ademe.fr/sites/default/files/assets/documents/poids_carbone-biens-equipement-201809-rapport.pdf'
        unit: item
      'Spring mattress':
        icon: bed
        intensityKilograms: 219
        source: 'https://www.ademe.fr/sites/default/files/assets/documents/poids_carbone-biens-equipement-201809-rapport.pdf'
        unit: item
      'Garden furniture (wood)':
        icon: chair
        intensityKilograms: 103
        source: 'https://www.ademe.fr/sites/default/files/assets/documents/poids_carbone-biens-equipement-201809-rapport.pdf'
        unit: item
      'Garden furniture (metal)':
        icon: chair
        intensityKilograms: 224
        source: 'https://www.ademe.fr/sites/default/files/assets/documents/poids_carbone-biens-equipement-201809-rapport.pdf'
        unit: item
      'Garden furniture (plastic)':
        icon: chair
        intensityKilograms: 215
        source: 'https://www.ademe.fr/sites/default/files/assets/documents/poids_carbone-biens-equipement-201809-rapport.pdf'
        unit: item
  Electronics:
    _children:
      'AirPort Express':
        icon: network-wired  # router only available in Font Awesome 5.11.0
        intensityKilograms: 95
        source: 'https://www.apple.com/lae/environment/pdf/products/airport/AirPortExpress_PER_june2012.pdf'
        unit: item
        usage: 60%
      'AirPort Extreme':
        icon: network-wired  # router only available in Font Awesome 5.11.0
        intensityKilograms: 250
        source: 'https://www.apple.com/lae/environment/pdf/products/airport/AirPortExtreme_PER_june2013.pdf'
        unit: item
        usage: 76%
      'AirPort Time Capsule':
        icon: network-wired  # router only available in Font Awesome 5.11.0
        intensityKilograms: 310
        source: 'https://www.apple.com/lae/environment/pdf/products/airport/AirPortTimeCapsule_PER_june2013.pdf'
        unit: item
        usage: 70%
      'Apple TV':
        icon: network-wired  # router only available in Font Awesome 5.11.0
        intensityKilograms: 65
        source: 'https://www.apple.com/lae/environment/pdf/products/appletv/Apple_TV_PER_sept2017.pdf'
        unit: item
        usage: 30%
      'Apple TV 4K':
        icon: network-wired  # router only available in Font Awesome 5.11.0
        intensityKilograms: 58
        source: 'https://www.apple.com/lae/environment/pdf/products/appletv/Apple_TV_4K_PER_sept2017.pdf'
        unit: item
        usage: 29%
      'Apple Watch Series 3 (GPS + Cellular)':
        icon: watch-fitness
        intensityKilograms: 36
        source: 'https://www.apple.com/lae/environment/pdf/products/watch/Apple_Watch_Series3_GPSCellular_PER_sept2018.pdf'
        unit: item
        usage: 15%
      'Apple Watch Series 3 (GPS)':
        icon: watch-fitness
        intensityKilograms: 28
        source: 'https://www.apple.com/lae/environment/pdf/products/watch/Apple_Watch_Series3_GPS_PER_sept2018.pdf'
        unit: item
        usage: 20%
      'Apple Watch Series 5 (GPS + Cellular)':
        icon: watch-fitness
        intensityKilograms: 40
        source: 'https://www.apple.com/lae/environment/pdf/products/watch/Apple_Watch_Series5_PER_sept2019.pdf'
        unit: item
        usage: 13%
      'Homepod':
        icon: volume  # speaker is only available in Font Awesome 5.11.0
        intensityKilograms: 146
        source: 'https://www.apple.com/lae/environment/pdf/products/homepod/HomePod_PER_feb2018.pdf'
        unit: item
        usage: 41%
      'Mac Pro':
        icon: desktop
        intensityKilograms: 1000
        source: 'https://www.apple.com/lae/environment/pdf/products/desktops/MacPro_PER_June2017.pdf'
        unit: item
        usage: 50%
      'Mac mini':
        icon: desktop
        intensityKilograms: 226
        source: 'https://www.apple.com/lae/environment/pdf/products/desktops/Macmini_PER_oct2018.pdf'
        unit: item
        usage: 3%
      'MacBook Air 13-inch':
        icon: laptop
        intensityKilograms: 176
        source: 'https://www.apple.com/lae/environment/pdf/products/notebooks/13-inch_MacBookAir_w_Retina_PER_June2019.pdf'
        unit: item
        usage: 6%
      'MacBook Pro 13-inch':
        icon: laptop
        intensityKilograms: 210
        source: 'https://www.apple.com/lae/environment/pdf/products/notebooks/13-inch_MacBookPro_PER_June2019.pdf'
        unit: item
        usage: 6%
      'MacBook Pro 15-inch':
        icon: laptop
        intensityKilograms: 334
        source: 'https://www.apple.com/lae/environment/pdf/products/notebooks/15-inch_MacBookPro_PER_may2019.pdf'
        unit: item
        usage: 21%
      'iMac 21.5-inch':
        icon: desktop
        intensityKilograms: 494
        source: 'https://www.apple.com/lae/environment/pdf/products/desktops/21.5-inch_iMac_PER_June2017.pdf'
        unit: item
        usage: 54%
      'iMac 21.5-inch with Retina 4k':
        icon: desktop
        intensityKilograms: 588
        source: 'https://www.apple.com/lae/environment/pdf/products/desktops/21.5-inch_iMac_with_Retina4KDisplay_PER_Mar2019.pdf'
        unit: item
        usage: 51%
      'iMac 27-inch':
        icon: desktop
        intensityKilograms: 993
        source: 'https://www.apple.com/lae/environment/pdf/products/desktops/27-inch_iMac_with_Retina5KDisplay_PER_Mar2019.pdf'
        unit: item
        usage: 55%
      'iMac Pro':
        icon: desktop
        intensityKilograms: 1468
        source: 'https://www.apple.com/lae/environment/pdf/products/desktops/iMac_Pro_PER_dec2017.pdf'
        unit: item
        usage: 54%
      'iPad (7th generation)':
        icon: tablet
        intensityKilograms: 87
        source: 'https://www.apple.com/lae/environment/pdf/products/ipad/iPad_PER_sept2019.pdf'
        unit: item
        usage: 14%
      'iPad Air (3rd generation)':
        icon: tablet
        intensityKilograms: 86
        source: 'https://www.apple.com/lae/environment/pdf/products/ipad/iPadAir_PER_Mar2019.pdf'
        unit: item
        usage: 13%
      'iPad Pro (11-inch)':
        icon: tablet
        intensityKilograms: 113
        source: 'https://www.apple.com/lae/environment/pdf/products/ipad/iPadPro_11-inch_PER_oct2018.pdf'
        unit: item
        usage: 5%
      'iPad Pro (12.9-inch) (3rd generation)':
        icon: tablet
        intensityKilograms: 136
        source: 'https://www.apple.com/lae/environment/pdf/products/ipad/iPadPro_12.9-inch_PER_oct2018.pdf'
        unit: item
        usage: 6%
      'iPad mini (5th generation)':
        icon: tablet
        intensityKilograms: 70
        source: 'https://www.apple.com/lae/environment/pdf/products/ipad/iPadmini_PER_Mar2019.pdf'
        unit: item
        usage: 15%
      'iPod touch':
        icon: mobile  # 'mp3-player' only available on FontAwesome 5.11.0
        intensityKilograms: 32
        source: 'https://www.apple.com/lae/environment/pdf/products/ipod/iPodtouch_PER_may2019.pdf'
        unit: item
        usage: 6%
  Entertainment:
    _children:
      Amusement park:
        icon: credit-card
        intensityKilograms: 0.10314
        oldKeys:
          - PURCHASE_CATEGORY_ENTERTAINMENT_AMUSEMENT_PARKS
        source: 'http://www.balticproject.org/en/calculator-page'
        unit: EUR
      Bar or nightclub:
        icon: glass-cheers
        intensityKilograms: 0.08105
        oldKeys:
          - PURCHASE_CATEGORY_ENTERTAINMENT_BAR_NIGHTCLUB
        source: 'http://www.balticproject.org/en/calculator-page'
        unit: EUR
      Cinema:
        icon: film
        intensityKilograms: 0.02738
        oldKeys:
          - PURCHASE_CATEGORY_ENTERTAINMENT_MOVIE_THEATER
        source: 'http://www.balticproject.org/en/calculator-page'
        unit: EUR
      Cruise:
        icon: ship
        intensityKilograms: 0.43479
        oldKeys:
          - PURCHASE_CATEGORY_ENTERTAINMENT_CRUISE_LINES
        source: 'http://www.balticproject.org/en/calculator-page'
        unit: EUR
      Gambling:
        icon: dice
        intensityKilograms: 0.38066
        oldKeys:
          - PURCHASE_CATEGORY_ENTERTAINMENT_GAMBLING
        source: 'http://www.balticproject.org/en/calculator-page'
        unit: EUR
      Hotel:
        icon: credit-card
        intensityKilograms: 0.43479
        oldKeys:
          - PURCHASE_CATEGORY_ENTERTAINMENT_HOTEL
        source: 'http://www.balticproject.org/en/calculator-page'
        unit: EUR
      Liquor store:
        icon: wine-bottle
        intensityKilograms: 0.8061
        oldKeys:
          - PURCHASE_CATEGORY_ENTERTAINMENT_LIQUOR_STORE
        source: 'http://www.balticproject.org/en/calculator-page'
        unit: EUR
      Tobacco store:
        icon: smoking
        intensityKilograms: 0.04627
        oldKeys:
          - PURCHASE_CATEGORY_ENTERTAINMENT_CIGAR_STORES
        source: 'http://www.balticproject.org/en/calculator-page'
        unit: EUR
  Food:
    _children:
      Beverages:
        _children:
          Almond milk:
            icon: glass
            intensityKilograms: 0.42
            source: 'https://www.sciencedirect.com/science/article/pii/S0959652616303584'
            unit: kg
            conversions:
              glass:
                kilograms: 0.225
                incrementStepSize: 1
          Beer:
            icon: null
            intensityKilograms: 1.123
            source: 'http://web.agrsci.dk/djfpublikation/djfpdf/DCArapport158.pdf'
            unit: kg
            conversions:
              glass:
                kilograms: 0.285
                incrementStepSize: 1
          Coconut milk:
            icon: glass
            intensityKilograms: 0.42
            source: 'https://www.sciencedirect.com/science/article/pii/S0959652616303584'
            unit: kg
            conversions:
              glass:
                kilograms: 0.225
                incrementStepSize: 1
          Coffee:
            icon: coffee
            intensityKilograms: 0.33
            source: 'http://web.agrsci.dk/djfpublikation/djfpdf/DCArapport158.pdf'
            unit: kg
            conversions:
              cup:
                kilograms: 0.15
                incrementStepSize: 1
          Juice:
            icon: glass
            intensityKilograms: 0.93
            source: 'http://web.agrsci.dk/djfpublikation/djfpdf/DCArapport158.pdf'
            unit: kg
            conversions:
              glass:
                kilograms: 0.225
                incrementStepSize: 1
          Soft drink:
            icon: glass
            intensityKilograms: 1.035
            source: 'http://web.agrsci.dk/djfpublikation/djfpdf/DCArapport158.pdf'
            unit: kg
            conversions:
              glass:
                kilograms: 0.225
                incrementStepSize: 1
          Soy milk:
            icon: glass
            intensityKilograms: 0.75
            source: 'https://www.sciencedirect.com/science/article/pii/S0959652616303584'
            unit: kg
            conversions:
              glass:
                kilograms: 0.225
                incrementStepSize: 1
          Spirits:
            icon: glass-whiskey-rocks
            intensityKilograms: 3.144
            source: 'http://web.agrsci.dk/djfpublikation/djfpdf/DCArapport158.pdf'
            unit: kg
            conversions:
              glass:
                kilograms: 0.035
                incrementStepSize: 1
          Tea:
            icon: coffee
            intensityKilograms: 0.184
            source: 'http://web.agrsci.dk/djfpublikation/djfpdf/DCArapport158.pdf'
            unit: kg
            conversions:
              cup:
                kilograms: 0.150
                incrementStepSize: 1
          Water (bottled):
            icon: glass
            intensityKilograms: 0.215
            source: 'http://web.agrsci.dk/djfpublikation/djfpdf/DCArapport158.pdf'
            unit: kg
            conversions:
              glass:
                kilograms: 0.225
                incrementStepSize: 1
          Water (tap):
            icon: glass
            intensityKilograms: 0.001
            source: 'http://web.agrsci.dk/djfpublikation/djfpdf/DCArapport158.pdf'
            unit: kg
            conversions:
              glass:
                kilograms: 0.225
                incrementStepSize: 1
          Wine:
            icon: wine-glass-alt
            intensityKilograms: 2.344
            source: 'http://web.agrsci.dk/djfpublikation/djfpdf/DCArapport158.pdf'
            unit: kg
            conversions:
              glass:
                kilograms: 0.150
                incrementStepSize: 1
        icon: null
        intensityKilograms: null
        source: null
        unit: kg
      Dairy:
        _children:
          Butter:
            icon: null
            intensityKilograms: 9.25
            source: 'https://www.sciencedirect.com/science/article/pii/S0959652616303584'
            unit: kg
          Cheese:
            icon: cheese-swiss
            intensityKilograms: 8.55
            source: 'https://www.sciencedirect.com/science/article/pii/S0959652616303584'
            unit: kg
          Cream:
            icon: null
            intensityKilograms: 5.64
            source: 'https://www.sciencedirect.com/science/article/pii/S0959652616303584'
            unit: kg
          Milk:
            icon: glass
            intensityKilograms: 1.29
            source: 'https://www.sciencedirect.com/science/article/pii/S0959652616303584'
            unit: kg
            conversions:
              glass:
                kilograms: 0.225
                incrementStepSize: 1
          Milk Yogurt:
            icon: null
            intensityKilograms: 1.31
            source: 'https://www.sciencedirect.com/science/article/pii/S0959652616303584'
            unit: kg
          Ice cream (Vanilla regular):
            icon: null
            intensityKilograms: 3.75
            unit: kg
            source: 'https://www.sciencedirect.com/science/article/pii/S0959652618332633'
            conversions:
              scoop:
                kilograms: 0.068
                incrementStepSize: 1
          Ice cream (Vanilla premium):
            icon: null
            intensityKilograms: 3.94
            unit: kg
            source: 'https://www.sciencedirect.com/science/article/pii/S0959652618332633'
            conversions:
              scoop:
                kilograms: 0.068
                incrementStepSize: 1
          Ice cream (Chocolate regular):
            icon: null
            intensityKilograms: 3.66
            unit: kg
            source: 'https://www.sciencedirect.com/science/article/pii/S0959652618332633'
            conversions:
              scoop:
                kilograms: 0.068
                incrementStepSize: 1
          Ice cream (Chocolate premium):
            icon: null
            intensityKilograms: 3.91
            unit: kg
            source: 'https://www.sciencedirect.com/science/article/pii/S0959652618332633'
            conversions:
              scoop:
                kilograms: 0.068
                incrementStepSize: 1
        icon: null
        intensityKilograms: null
        source: null
        unit: kg
      Fruits:
        _children:
          Apples:
            icon: null
            intensityKilograms: 0.29
            source: 'https://www.sciencedirect.com/science/article/pii/S0959652616303584'
            unit: kg
            conversions:
              apple:
                kilograms: 0.112
                incrementStepSize: 1
                source: https://www.who.int/dietphysicalactivity/publications/f&v_intake_measurement.pdf
          Apricot:
            icon: null
            intensityKilograms: 0.43
            source: 'https://www.sciencedirect.com/science/article/pii/S0959652616303584'
            unit: kg
          Bananas:
            icon: null
            intensityKilograms: 0.72
            source: 'https://www.sciencedirect.com/science/article/pii/S0959652616303584'
            unit: kg
            conversions:
              banana:
                kilograms: 0.1
                incrementStepSize: 1
                source: https://www.who.int/dietphysicalactivity/publications/f&v_intake_measurement.pdf
          Blueberry:
            icon: null
            intensityKilograms: 0.92
            source: 'https://www.sciencedirect.com/science/article/pii/S0959652616303584'
            unit: kg
          Blackberry:
            icon: null
            intensityKilograms: 0.599
            source: 'https://iopscience.iop.org/1748-9326/13/4/044004/media/ERL_044004_SD.pdf'
            unit: kg
            conversions:
              portion:
                kilograms: 0.076
                incrementStepSize: 1
                source: https://www.who.int/dietphysicalactivity/publications/f&v_intake_measurement.pdf
          Blackcurrant:
            icon: null
            intensityKilograms: 0.29
            source: 'https://www.sciencedirect.com/science/article/pii/S0959652616303584'
            unit: kg
            conversions:
              portion:
                kilograms: 0.04
                incrementStepSize: 1
                source: https://www.who.int/dietphysicalactivity/publications/f&v_intake_measurement.pdf
          Boysenberry:
            icon: null
            intensityKilograms: 0.599
            source: 'https://iopscience.iop.org/1748-9326/13/4/044004/media/ERL_044004_SD.pdf'
            unit: kg
          Cantaloupe:
            icon: null
            intensityKilograms: 0.490
            source: 'https://iopscience.iop.org/1748-9326/13/4/044004/media/ERL_044004_SD.pdf'
            unit: kg
          Cherries:
            icon: null
            intensityKilograms: 0.39
            source: 'https://www.sciencedirect.com/science/article/pii/S0959652616303584'
            unit: kg
          Cranberries:
            icon: null
            intensityKilograms: 0.92
            source: 'https://www.sciencedirect.com/science/article/pii/S0959652616303584'
            unit: kg
          Coconut: # this refers to the coconut meat of the study
            icon: null
            intensityKilograms: 1.521
            source: 'https://iopscience.iop.org/1748-9326/13/4/044004/media/ERL_044004_SD.pdf'
            unit: kg
          Currants:
            icon: null
            intensityKilograms: 0.84
            source: 'https://www.sciencedirect.com/science/article/pii/S0959652616303584'
            unit: kg
          Dates:
            icon: null
            intensityKilograms: 0.32
            source: 'https://www.sciencedirect.com/science/article/pii/S0959652616303584'
            unit: kg
          Figs:
            icon: null
            intensityKilograms: 0.43
            source: 'https://www.sciencedirect.com/science/article/pii/S0959652616303584'
            unit: kg
          Gooseberries:
            icon: null
            intensityKilograms: 0.84
            source: 'https://www.sciencedirect.com/science/article/pii/S0959652616303584'
            unit: kg
          Grapefruit:
            icon: null
            intensityKilograms: 0.51
            source: 'https://www.sciencedirect.com/science/article/pii/S0959652616303584'
            unit: kg
            conversions:
              portion:
                kilograms: 0.116
                incrementStepSize: 1
                source: https://www.who.int/dietphysicalactivity/publications/f&v_intake_measurement.pdf
          Grapes:
            icon: null
            intensityKilograms: 0.37
            source: 'https://www.sciencedirect.com/science/article/pii/S0959652616303584'
            unit: kg
            conversions:
              portion:
                kilograms: 0.07
                incrementStepSize: 1
                source: https://www.who.int/dietphysicalactivity/publications/f&v_intake_measurement.pdf
          Guavas:
            icon: null
            intensityKilograms: 0.28
            source: 'https://www.sciencedirect.com/science/article/pii/S0959652616303584'
            unit: kg
          Kiwi:
            icon: null
            intensityKilograms: 0.36
            source: 'https://www.sciencedirect.com/science/article/pii/S0959652616303584'
            unit: kg
            conversions:
              kiwi:
                kilograms: 0.06
                incrementStepSize: 1
                source: https://www.who.int/dietphysicalactivity/publications/f&v_intake_measurement.pdf
          Kumquat:
            icon: null
            intensityKilograms: 0.320
            source: 'https://iopscience.iop.org/1748-9326/13/4/044004/media/ERL_044004_SD.pdf'
            unit: kg
          Lemons:
            icon: null
            intensityKilograms: 0.26
            source: 'https://www.sciencedirect.com/science/article/pii/S0959652616303584'
            unit: kg
          Limes:
            icon: null
            intensityKilograms: 0.26
            source: 'https://www.sciencedirect.com/science/article/pii/S0959652616303584'
            unit: kg
          Mandarin:
            icon: null
            intensityKilograms: 0.45
            source: 'https://www.sciencedirect.com/science/article/pii/S0959652616303584'
            unit: kg
          Melons:
            icon: null
            intensityKilograms: 0.25
            source: 'https://www.sciencedirect.com/science/article/pii/S0959652616303584'
            unit: kg
            conversions:
              portion:
                kilograms: 0.151
                incrementStepSize: 1
                source: https://www.who.int/dietphysicalactivity/publications/f&v_intake_measurement.pdf
          Nectarines:
            icon: null
            intensityKilograms: 0.43
            source: 'https://www.sciencedirect.com/science/article/pii/S0959652616303584'
            unit: kg
          Orange:
            icon: null
            intensityKilograms: 0.33
            source: 'https://www.sciencedirect.com/science/article/pii/S0959652616303584'
            unit: kg
            conversions:
              orange:
                kilograms: 0.16
                incrementStepSize: 1
                source: https://www.who.int/dietphysicalactivity/publications/f&v_intake_measurement.pdf
          Peaches:
            icon: null
            intensityKilograms: 0.43
            source: 'https://www.sciencedirect.com/science/article/pii/S0959652616303584'
            unit: kg
            conversions:
              peach:
                kilograms: 0.12
                incrementStepSize: 1
                source: https://www.who.int/dietphysicalactivity/publications/f&v_intake_measurement.pdf
          Pears:
            icon: null
            intensityKilograms: 0.31
            source: 'https://www.sciencedirect.com/science/article/pii/S0959652616303584'
            unit: kg
            conversions:
              pear:
                kilograms: 0.16
                incrementStepSize: 1
                source: https://www.who.int/dietphysicalactivity/publications/f&v_intake_measurement.pdf
          Pineapples:
            icon: null
            intensityKilograms: 0.5
            source: 'https://www.sciencedirect.com/science/article/pii/S0959652616303584'
            unit: kg
            conversions:
              portion:
                kilograms: 0.08
                incrementStepSize: 1
                source: https://www.who.int/dietphysicalactivity/publications/f&v_intake_measurement.pdf
          Plum:
            icon: null
            intensityKilograms: 0.576
            source: 'https://iopscience.iop.org/1748-9326/13/4/044004/media/ERL_044004_SD.pdf'
            unit: kg
            conversions:
              plum:
                kilograms: 0.092
                incrementStepSize: 1
                source: https://www.who.int/dietphysicalactivity/publications/f&v_intake_measurement.pdf
          Pomelo:
            icon: null
            intensityKilograms: 0.51
            source: 'https://www.sciencedirect.com/science/article/pii/S0959652616303584'
            unit: kg
          Prunes:
            icon: null
            intensityKilograms: 0.273
            source: 'https://iopscience.iop.org/1748-9326/13/4/044004/media/ERL_044004_SD.pdf'
            unit: kg
            conversions:
              prune:
                kilograms: 0.024
                incrementStepSize: 1
                source: https://www.who.int/dietphysicalactivity/publications/f&v_intake_measurement.pdf
          Quinces:
            icon: null
            intensityKilograms: 0.31
            source: 'https://www.sciencedirect.com/science/article/pii/S0959652616303584'
            unit: kg
          Raspberries:
            icon: null
            intensityKilograms: 0.84
            source: 'https://www.sciencedirect.com/science/article/pii/S0959652616303584'
            unit: kg
            conversions:
              portion:
                kilograms: 0.114
                incrementStepSize: 1
                source: https://www.who.int/dietphysicalactivity/publications/f&v_intake_measurement.pdf
          Rhubarb:
            icon: null
            intensityKilograms: 1.528
            source: 'https://iopscience.iop.org/1748-9326/13/4/044004/media/ERL_044004_SD.pdf'
            unit: kg
            conversions:
              portion:
                kilograms: 0.09
                incrementStepSize: 1
                source: https://www.who.int/dietphysicalactivity/publications/f&v_intake_measurement.pdf
          Strawberries:
            icon: null
            intensityKilograms: 0.58
            source: 'https://www.sciencedirect.com/science/article/pii/S0959652616303584'
            unit: kg
            conversions:
              portion:
                kilograms: 0.096
                incrementStepSize: 1
                source: https://www.who.int/dietphysicalactivity/publications/f&v_intake_measurement.pdf
          Tangerines:
            icon: null
            intensityKilograms: 0.51
            source: 'https://www.sciencedirect.com/science/article/pii/S0959652616303584'
            unit: kg
          Watermelon:
            icon: null
            intensityKilograms: 0.32
            source: 'https://www.sciencedirect.com/science/article/pii/S0959652616303584'
            unit: kg
        icon: lemon
        intensityKilograms: 0.52
        oldKeys:
          - Fruit
        source: 'http://www.greeneatz.com/foods-carbon-footprint.html'
        unit: kg
      Grains:
        _children:
          Barley:
            icon: null
            intensityKilograms: 0.43
            source: 'https://www.sciencedirect.com/science/article/pii/S0959652616303584'
            unit: kg
          Beans/tofu:
            icon: burrito
            intensityKilograms: 2
            source: 'From http://www.greeneatz.com/foods-carbon-footprint.html'
            unit: kg
          Butter beans:
            icon: null
            intensityKilograms: 0.39
            source: 'https://www.sciencedirect.com/science/article/pii/S0959652616303584'
            unit: kg
          Chick peas:
            icon: null
            intensityKilograms: 0.77
            source: 'https://www.sciencedirect.com/science/article/pii/S0959652616303584'
            unit: kg
          Corn:
            icon: null
            intensityKilograms: 0.47
            source: 'https://www.sciencedirect.com/science/article/pii/S0959652616303584'
            unit: kg
          Dry beans:
            icon: null
            intensityKilograms: 2
            source: 'http://static.ewg.org/reports/2011/meateaters/pdf/methodology_ewg_meat_eaters_guide_to_health_and_climate_2011.pdf'
            unit: kg
          Green beans:
            icon: null
            intensityKilograms: 0.31
            source: 'https://www.sciencedirect.com/science/article/pii/S0959652616303584'
            unit: kg
          Lentils:
            icon: null
            intensityKilograms: 1.03
            source: 'https://www.sciencedirect.com/science/article/pii/S0959652616303584'
            unit: kg
          Morning cereals:
            icon: null
            intensityKilograms: 0.864
            source: 'From http://web.agrsci.dk/djfpublikation/djfpdf/DCArapport158.pdf'
            unit: kg
          Oats:
            icon: null
            intensityKilograms: 0.38
            source: 'https://www.sciencedirect.com/science/article/pii/S0959652616303584'
            unit: kg
          Pasta:
            icon: wheat
            intensityKilograms: 1.2
            source: 'From https://naturerhverv.dk/fileadmin/user_upload/NaturErhverv/Filer/Tvaergaaende/Foedevarernes_klimaaftryk_tabel_1.pdf'
            unit: kg
          Peas:
            icon: null
            intensityKilograms: 0.38
            source: 'https://www.sciencedirect.com/science/article/pii/S0959652616303584'
            unit: kg
            conversions:
              portion:
                kilograms: 0.045
                incrementStepSize: 1
                source: https://www.who.int/dietphysicalactivity/publications/f&v_intake_measurement.pdf
          Quinoa:
            icon: null
            intensityKilograms: 1.15
            source: 'https://www.sciencedirect.com/science/article/pii/S0959652616303584'
            unit: kg
          Rice:
            icon: soup
            intensityKilograms: 2.55
            source: 'https://www.sciencedirect.com/science/article/pii/S0959652616303584'
            unit: kg
          Rye:
            icon: null
            intensityKilograms: 0.38
            source: 'https://www.sciencedirect.com/science/article/pii/S0959652616303584'
            unit: kg
          Rye bread:
            icon: bread-loaf
            intensityKilograms: 0.93
            source: 'From http://web.agrsci.dk/djfpublikation/djfpdf/DCArapport158.pdf'
            unit: kg
          Sesame seeds:
            icon: null
            intensityKilograms: 0.88
            source: 'https://www.sciencedirect.com/science/article/pii/S0959652616303584'
            unit: kg
          Soybean:
            icon: null
            intensityKilograms: 0.49
            source: 'https://www.sciencedirect.com/science/article/pii/S0959652616303584'
            unit: kg
          Sunflower seed:
            icon: null
            intensityKilograms: 1.41
            source: 'https://www.sciencedirect.com/science/article/pii/S0959652616303584'
            unit: kg
          Tofu:
            icon: null
            intensityKilograms: 2
            source: 'http://static.ewg.org/reports/2011/meateaters/pdf/methodology_ewg_meat_eaters_guide_to_health_and_climate_2011.pdf'
            unit: kg
          Wheat:
            icon: null
            intensityKilograms: 0.52
            source: 'https://www.sciencedirect.com/science/article/pii/S0959652616303584'
            unit: kg
          White bread:
            icon: bread-loaf
            intensityKilograms: 1.054
            source: 'From http://web.agrsci.dk/djfpublikation/djfpdf/DCArapport158.pdf'
            unit: kg
        icon: null
        intensityKilograms: null
        source: null
        unit: kg
      Meat:
        _children:
          Beef:
            icon: steak
            intensityKilograms: 26.61
            source: 'https://www.sciencedirect.com/science/article/pii/S0959652616303584'
            unit: kg
          Buffalo:
            icon: null
            intensityKilograms: 60.43
            source: 'https://www.sciencedirect.com/science/article/pii/S0959652616303584'
            unit: kg
          Chicken:
            icon: drumstick
            intensityKilograms: 3.65
            source: 'https://www.sciencedirect.com/science/article/pii/S0959652616303584'
            unit: kg
          Duck:
            icon: null
            intensityKilograms: 3.09
            source: 'https://www.sciencedirect.com/science/article/pii/S0959652616303584'
            unit: kg
          Eggs:
            icon: egg
            intensityKilograms: 3.46
            source: 'https://www.sciencedirect.com/science/article/pii/S0959652616303584'
            unit: kg
          Lamb:
            icon: sheep
            intensityKilograms: 25.58
            source: 'https://www.sciencedirect.com/science/article/pii/S0959652616303584'
            unit: kg
          Pork:
            icon: pig
            intensityKilograms: 5.74
            source: 'https://www.sciencedirect.com/science/article/pii/S0959652616303584'
            unit: kg
          Rabbit:
            icon: null
            intensityKilograms: 4.7
            source: 'https://www.sciencedirect.com/science/article/pii/S0959652616303584'
            unit: kg
          Turkey:
            icon: turkey
            intensityKilograms: 7.17
            source: 'https://www.sciencedirect.com/science/article/pii/S0959652616303584'
            unit: kg
        icon: lemon
        intensityKilograms: null
        source: 'http://www.greeneatz.com/foods-carbon-footprint.html'
        unit: kg
      Nuts:
        _children:
          Almonds:
            icon: null
            intensityKilograms: 1.54
            source: 'https://www.sciencedirect.com/science/article/pii/S0959652616303584'
            unit: kg
          Cashew nut:
            icon: null
            intensityKilograms: 1.44
            source: 'https://www.sciencedirect.com/science/article/pii/S0959652616303584'
            unit: kg
          Chestnuts:
            icon: null
            intensityKilograms: 0.43
            source: 'https://www.sciencedirect.com/science/article/pii/S0959652616303584'
            unit: kg
          Hazelnuts:
            icon: null
            intensityKilograms: 0.97
            source: 'https://www.sciencedirect.com/science/article/pii/S0959652616303584'
            unit: kg
          Peanut Butter:
            icon: null
            intensityKilograms: 2.3
            source: 'http://static.ewg.org/reports/2011/meateaters/pdf/methodology_ewg_meat_eaters_guide_to_health_and_climate_2011.pdf'
            unit: kg
          Peanuts:
            icon: null
            intensityKilograms: 0.83
            source: 'https://www.sciencedirect.com/science/article/pii/S0959652616303584'
            unit: kg
          Pistachios:
            icon: null
            intensityKilograms: 1.53
            source: 'https://www.sciencedirect.com/science/article/pii/S0959652616303584'
            unit: kg
          Walnuts:
            icon: null
            intensityKilograms: 1.51
            source: 'https://www.sciencedirect.com/science/article/pii/S0959652616303584'
            unit: kg
        icon: acorn
        intensityKilograms: 2.3
        source: 'http://static.ewg.org/reports/2011/meateaters/pdf/methodology_ewg_meat_eaters_guide_to_health_and_climate_2011.pdf'
        unit: kg
      Seafood:
        _children:
          Anglerfish:
            icon: fish
            intensityKilograms: 12.29
            source: 'https://www.sciencedirect.com/science/article/pii/S0959652616303584'
            unit: kg
          Brill:
            icon: fish
            intensityKilograms: 8.41
            source: 'https://www.sciencedirect.com/science/article/pii/S0959652616303584'
            unit: kg
          Canned Tuna:
            icon: fish
            intensityKilograms: 6.1
            source: 'http://static.ewg.org/reports/2011/meateaters/pdf/methodology_ewg_meat_eaters_guide_to_health_and_climate_2011.pdf'
            unit: kg
          Carp:
            icon: fish
            intensityKilograms: 1.76
            source: 'https://www.sciencedirect.com/science/article/pii/S0959652616303584'
            unit: kg
          Clams:
            icon: null
            intensityKilograms: 0.1
            source: 'From https://naturerhverv.dk/fileadmin/user_upload/NaturErhverv/Filer/Tvaergaaende/Foedevarernes_klimaaftryk_tabel_1.pdf'
            unit: kg
          Cod:
            icon: fish
            intensityKilograms: 3.51
            source: 'https://www.sciencedirect.com/science/article/pii/S0959652616303584'
            unit: kg
          Common Ling:
            icon: fish
            intensityKilograms: 6.45
            source: 'https://www.sciencedirect.com/science/article/pii/S0959652616303584'
            unit: kg
          Eel:
            icon: fish
            intensityKilograms: 3.88
            source: 'https://www.sciencedirect.com/science/article/pii/S0959652616303584'
            unit: kg
          Farmed Salmon:
            icon: fish
            intensityKilograms: 11.9
            source: 'http://static.ewg.org/reports/2011/meateaters/pdf/methodology_ewg_meat_eaters_guide_to_health_and_climate_2011.pdf'
            unit: kg
          Fish (all species):
            icon: fish
            intensityKilograms: 3.49
            source: 'https://www.sciencedirect.com/science/article/pii/S0959652616303584'
            unit: kg
          Flatfish:
            icon: fish
            intensityKilograms: 6.2
            source: 'From https://naturerhverv.dk/fileadmin/user_upload/NaturErhverv/Filer/Tvaergaaende/Foedevarernes_klimaaftryk_tabel_1.pdf'
            unit: kg
          Haddock:
            icon: fish
            intensityKilograms: 3.41
            source: 'https://www.sciencedirect.com/science/article/pii/S0959652616303584'
            unit: kg
          Hake:
            icon: fish
            intensityKilograms: 9.77
            source: 'https://www.sciencedirect.com/science/article/pii/S0959652616303584'
            unit: kg
          Herring:
            icon: fish
            intensityKilograms: 1.16
            source: 'https://www.sciencedirect.com/science/article/pii/S0959652616303584'
            unit: kg
          Lobster:
            icon: null
            intensityKilograms: 27.8
            source: 'https://www.sciencedirect.com/science/article/pii/S0959652616303584'
            unit: kg
          Mackerel:
            icon: fish
            intensityKilograms: 1.8
            source: 'https://www.sciencedirect.com/science/article/pii/S0959652616303584'
            unit: kg
          Megrim:
            icon: fish
            intensityKilograms: 14.15
            source: 'https://www.sciencedirect.com/science/article/pii/S0959652616303584'
            unit: kg
          Mussels:
            icon: null
            intensityKilograms: 9.51
            source: 'https://www.sciencedirect.com/science/article/pii/S0959652616303584'
            unit: kg
          Octopus/squid/cuttlefish:
            icon: null
            intensityKilograms: 7.13
            source: 'https://www.sciencedirect.com/science/article/pii/S0959652616303584'
            unit: kg
          Pollock:
            icon: fish
            intensityKilograms: 1.61
            source: 'https://www.sciencedirect.com/science/article/pii/S0959652616303584'
            unit: kg
          Pomfret:
            icon: fish
            intensityKilograms: 6.63
            source: 'https://www.sciencedirect.com/science/article/pii/S0959652616303584'
            unit: kg
          Porbeagle:
            icon: fish
            intensityKilograms: 11.44
            source: 'https://www.sciencedirect.com/science/article/pii/S0959652616303584'
            unit: kg
          Prawns/shrimp:
            icon: null
            intensityKilograms: 7.8
            source: 'https://www.sciencedirect.com/science/article/pii/S0959652616303584'
            unit: kg
          Rock fish:
            icon: fish
            intensityKilograms: 6.94
            source: 'https://www.sciencedirect.com/science/article/pii/S0959652616303584'
            unit: kg
          Salmon:
            icon: fish
            intensityKilograms: 3.47
            source: 'https://www.sciencedirect.com/science/article/pii/S0959652616303584'
            unit: kg
          Sea bass:
            icon: fish
            intensityKilograms: 3.27
            source: 'https://www.sciencedirect.com/science/article/pii/S0959652616303584'
            unit: kg
          Shrimp (Fresh):
            icon: null
            intensityKilograms: 3
            source: 'https://naturerhverv.dk/fileadmin/user_upload/NaturErhverv/Filer/Tvaergaaende/Foedevarernes_klimaaftryk_tabel_1.pdf'
            unit: kg
          Shrimp (Frozen):
            icon: null
            intensityKilograms: 10.5
            source: 'https://naturerhverv.dk/fileadmin/user_upload/NaturErhverv/Filer/Tvaergaaende/Foedevarernes_klimaaftryk_tabel_1.pdf'
            unit: kg
          Sole:
            icon: fish
            intensityKilograms: 20.86
            source: 'https://www.sciencedirect.com/science/article/pii/S0959652616303584'
            unit: kg
          Swordfish:
            icon: fish
            intensityKilograms: 12.84
            source: 'https://www.sciencedirect.com/science/article/pii/S0959652616303584'
            unit: kg
          Trout:
            icon: fish
            intensityKilograms: 4.2
            source: 'https://www.sciencedirect.com/science/article/pii/S0959652616303584'
            unit: kg
          Tuna:
            icon: fish
            intensityKilograms: 2.15
            source: 'https://www.sciencedirect.com/science/article/pii/S0959652616303584'
            unit: kg
          Turbot:
            icon: fish
            intensityKilograms: 14.51
            source: 'https://www.sciencedirect.com/science/article/pii/S0959652616303584'
            unit: kg
          Whiting:
            icon: fish
            intensityKilograms: 2.66
            source: 'https://www.sciencedirect.com/science/article/pii/S0959652616303584'
            unit: kg
        icon: fish
        intensityKilograms: 3.49
        source: 'https://www.sciencedirect.com/science/article/pii/S0959652616303584'
        unit: kg
      Vegetables:
        _children:
          Artichokes:
            icon: null
            intensityKilograms: 0.48
            source: 'https://www.sciencedirect.com/science/article/pii/S0959652616303584'
            unit: kg
          Aspargus:
            icon: null
            intensityKilograms: 0.83
            source: 'https://www.sciencedirect.com/science/article/pii/S0959652616303584'
            unit: kg
          Avocados:
            icon: null
            intensityKilograms: 1.3
            source: 'https://www.sciencedirect.com/science/article/pii/S0959652616303584'
            unit: kg
          Beetroot:
            icon: null
            intensityKilograms: 0.24
            source: 'https://www.sciencedirect.com/science/article/pii/S0959652616303584'
            unit: kg
          Broccoli:
            icon: null
            intensityKilograms: 2
            source: 'http://static.ewg.org/reports/2011/meateaters/pdf/methodology_ewg_meat_eaters_guide_to_health_and_climate_2011.pdf'
            unit: kg
            conversions:
              broccoli:
                kilograms: 0.054
                incrementStepSize: 1
                source: https://www.who.int/dietphysicalactivity/publications/f&v_intake_measurement.pdf
          Brussels sprouts:
            icon: null
            intensityKilograms: 0.490
            source: 'https://iopscience.iop.org/1748-9326/13/4/044004/media/ERL_044004_SD.pdf'
            unit: kg
            conversions:
              portion:
                kilograms: 0.056
                incrementStepSize: 1
                source: https://www.who.int/dietphysicalactivity/publications/f&v_intake_measurement.pdf
          Carrots:
            icon: null
            intensityKilograms: 0.2
            source: 'https://www.sciencedirect.com/science/article/pii/S0959652616303584'
            unit: kg
            conversions:
              carrot:
                kilograms: 0.061
                incrementStepSize: 1
                source: https://www.who.int/dietphysicalactivity/publications/f&v_intake_measurement.pdf
          Cabbage:
            icon: null
            intensityKilograms: 0.45
            source: 'https://www.sciencedirect.com/science/article/pii/S0959652616303584'
            unit: kg
            conversions:
              portion:
                kilograms: 0.09
                incrementStepSize: 1
                source: https://www.who.int/dietphysicalactivity/publications/f&v_intake_measurement.pdf
          Cauliflowers:
            icon: null
            intensityKilograms: 0.45
            source: 'https://www.sciencedirect.com/science/article/pii/S0959652616303584'
            unit: kg
            conversions:
              portion:
                kilograms: 0.06
                incrementStepSize: 1
                source: https://www.who.int/dietphysicalactivity/publications/f&v_intake_measurement.pdf
          Celery:
            icon: null
            intensityKilograms: 0.18
            source: 'https://www.sciencedirect.com/science/article/pii/S0959652616303584'
            unit: kg
          Chive:
            icon: null
            intensityKilograms: 0.221
            source: 'https://iopscience.iop.org/1748-9326/13/4/044004/media/ERL_044004_SD.pdf'
            unit: kg
          Courgette:
           # remember to update Zucchini as well
            icon: null
            intensityKilograms: 0.21
            source: 'https://www.sciencedirect.com/science/article/pii/S0959652616303584'
            unit: kg
            conversions:
              portion:
                kilograms: 0.06
                incrementStepSize: 1
                source: https://www.who.int/dietphysicalactivity/publications/f&v_intake_measurement.pdf
          Cucumbers:
            icon: null
            intensityKilograms: 0.23
            source: 'https://www.sciencedirect.com/science/article/pii/S0959652616303584'
            unit: kg
            conversions:
              portion:
                kilograms: 0.024
                incrementStepSize: 1
                source: https://www.who.int/dietphysicalactivity/publications/f&v_intake_measurement.pdf
          Endive:
            icon: null
            intensityKilograms: 0.065
            source: 'https://iopscience.iop.org/1748-9326/13/4/044004/media/ERL_044004_SD.pdf'
            unit: kg
          Eggplants:
            icon: null
            intensityKilograms: 1.35
            source: 'https://www.sciencedirect.com/science/article/pii/S0959652616303584'
            unit: kg
          Fennel:
            icon: null
            intensityKilograms: 0.48
            source: 'https://www.sciencedirect.com/science/article/pii/S0959652616303584'
            unit: kg
          Garlic:
            icon: null
            intensityKilograms: 0.57
            source: 'https://www.sciencedirect.com/science/article/pii/S0959652616303584'
            unit: kg
          Ginger:
            icon: null
            intensityKilograms: 0.88
            source: 'https://www.sciencedirect.com/science/article/pii/S0959652616303584'
            unit: kg
          Kale:
            icon: null
            intensityKilograms: 0.193
            source: 'https://iopscience.iop.org/1748-9326/13/4/044004/media/ERL_044004_SD.pdf'
            unit: kg
          Leek:
            icon: null
            intensityKilograms: 0.45
            source: 'https://www.sciencedirect.com/science/article/pii/S0959652616303584'
            unit: kg
            conversions:
              portion:
                kilograms: 0.067
                incrementStepSize: 1
                source: https://www.who.int/dietphysicalactivity/publications/f&v_intake_measurement.pdf
          Lettuce:
            icon: null
            intensityKilograms: 0.220
            source: 'https://iopscience.iop.org/1748-9326/13/4/044004/media/ERL_044004_SD.pdf'
            unit: kg
            conversions:
              portion:
                kilograms: 0.024
                incrementStepSize: 1
                source: https://www.who.int/dietphysicalactivity/publications/f&v_intake_measurement.pdf
          Mushrooms:
            icon: null
            intensityKilograms: 0.27
            source: 'https://www.sciencedirect.com/science/article/pii/S0959652616303584'
            unit: kg
            conversions:
              portion:
                kilograms: 0.04
                incrementStepSize: 1
                source: https://www.who.int/dietphysicalactivity/publications/f&v_intake_measurement.pdf
          Olives:
            icon: null
            intensityKilograms: 0.63
            source: 'https://www.sciencedirect.com/science/article/pii/S0959652616303584'
            unit: kg
          Onion:
            icon: null
            intensityKilograms: 0.17
            source: 'https://www.sciencedirect.com/science/article/pii/S0959652616303584'
            unit: kg
            conversions:
              portion:
                kilograms: 0.046
                incrementStepSize: 1
                source: https://www.who.int/dietphysicalactivity/publications/f&v_intake_measurement.pdf
          Parsnip:
            icon: null
            intensityKilograms: 0.243
            source: 'https://iopscience.iop.org/1748-9326/13/4/044004/media/ERL_044004_SD.pdf'
            unit: kg
            conversions:
              portion:
                kilograms: 0.042
                incrementStepSize: 1
                source: https://www.who.int/dietphysicalactivity/publications/f&v_intake_measurement.pdf
          Peppers:
            icon: null
            intensityKilograms: 0.66
            source: 'https://www.sciencedirect.com/science/article/pii/S0959652616303584'
            unit: kg
            conversions:
              portion:
                kilograms: 0.02
                incrementStepSize: 1
                source: https://www.who.int/dietphysicalactivity/publications/f&v_intake_measurement.pdf
          Potatoes:
            icon: null
            intensityKilograms: 0.18
            source: 'https://www.sciencedirect.com/science/article/pii/S0959652616303584'
            unit: kg
          Pumpkins:
            icon: null
            intensityKilograms: 0.25
            source: 'https://www.sciencedirect.com/science/article/pii/S0959652616303584'
            unit: kg
          Rutabage:
            icon: null
            intensityKilograms: 0.29
            source: 'https://www.sciencedirect.com/science/article/pii/S0959652616303584'
            unit: kg
            conversions:
              portion:
                kilograms: 0.047
                incrementStepSize: 1
                source: https://www.who.int/dietphysicalactivity/publications/f&v_intake_measurement.pdf
          Shallot:
            icon: null
            intensityKilograms: 0.275
            source: 'https://iopscience.iop.org/1748-9326/13/4/044004/media/ERL_044004_SD.pdf'
            unit: kg
          Spinach:
            icon: null
            intensityKilograms: 0.54
            source: 'https://www.sciencedirect.com/science/article/pii/S0959652616303584'
            unit: kg
            conversions:
              portion:
                kilograms: 0.097
                incrementStepSize: 1
                source: https://www.who.int/dietphysicalactivity/publications/f&v_intake_measurement.pdf
          Sweet potatoes:
            icon: null
            intensityKilograms: 0.302
            source: 'https://iopscience.iop.org/1748-9326/13/4/044004/media/ERL_044004_SD.pdf'
            unit: kg
          Tomatoes:
            icon: null
            intensityKilograms: 0.45
            source: 'https://www.sciencedirect.com/science/article/pii/S0959652616303584'
            unit: kg
            conversions:
              tomato:
                kilograms: 0.085
                incrementStepSize: 1
                source: https://www.who.int/dietphysicalactivity/publications/f&v_intake_measurement.pdf
          Zucchini:
          # remember to update Courgette as well
            icon: null
            intensityKilograms: 0.21
            source: 'https://www.sciencedirect.com/science/article/pii/S0959652616303584'
            unit: kg
            conversions:
              portion:
                kilograms: 0.06
                incrementStepSize: 1
                source: https://www.who.int/dietphysicalactivity/publications/f&v_intake_measurement.pdf
        icon: carrot
        intensityKilograms: 1.32
        source: 'https://orbit.dtu.dk/ws/files/110722384/Climate_friendly_dietary_guidelines.pdf'
        unit: kg
  Fuel:
    _children:
      Diesel:
        icon: oil-can
        intensityKilograms: 3.17
        source: 'http://www.bilans-ges.ademe.fr/static/documents/[Base%20Carbone]%20Documentation%20g%C3%A9n%C3%A9rale%20v11.0.pdf'
        unit: L
      Gasoline:
        icon: oil-can
        intensityKilograms: 2.8
        source: 'http://www.bilans-ges.ademe.fr/static/documents/[Base%20Carbone]%20Documentation%20g%C3%A9n%C3%A9rale%20v11.0.pdf'
        unit: L
      Heating Oil:
        icon: oil-can
        intensityKilograms: 3.26
        source: 'http://www.bilans-ges.ademe.fr/static/documents/[Base%20Carbone]%20Documentation%20g%C3%A9n%C3%A9rale%20v11.0.pdf'
        unit: L
      Natural gas:
        icon: burn
        intensityKilograms: 1.88
        source: 'http://www.bilans-ges.ademe.fr/static/documents/[Base%20Carbone]%20Documentation%20g%C3%A9n%C3%A9rale%20v11.0.pdf'
        unit: L
    icon: gas-pump
    intensityKilograms: 1.186
    oldKeys:
      - PURCHASE_CATEGORY_TRANSPORTATION_FUEL
    source: 'http://www.balticproject.org/en/calculator-page'
    unit: EUR
  Healthcare:
    _children:
      Doctor:
        icon: user-md
        intensityKilograms: 0.05675
        oldKeys:
          - PURCHASE_CATEGORY_HEALTHCARE_DOCTOR
        source: 'http://www.balticproject.org/en/calculator-page'
        unit: EUR
      Drug store or pharmacy:
        icon: pills
        intensityKilograms: 0.04387
        oldKeys:
          - PURCHASE_CATEGORY_HEALTHCARE_PHARMARCY
        source: 'http://www.balticproject.org/en/calculator-page'
        unit: EUR
  Stores:
    _children:
      Bakery:
        icon: bread-loaf
        intensityKilograms: 0.06334
        oldKeys:
          - PURCHASE_CATEGORY_FOOD_BAKERY
        source: 'http://www.balticproject.org/en/calculator-page'
        unit: EUR
      Barber or beauty shop:
        icon: cut
        intensityKilograms: 0.023
        oldKeys:
          - PURCHASE_CATEGORY_STORE_BARBER_BEAUTY
        source: 'http://www.balticproject.org/en/calculator-page'
        unit: EUR
      Bookshop:
        icon: books
        intensityKilograms: 0.02698
        oldKeys:
          - PURCHASE_CATEGORY_STORE_BOOKS
        source: 'http://www.balticproject.org/en/calculator-page'
        unit: EUR
      Clothing:
        icon: tshirt
        intensityKilograms: 0.0296
        oldKeys:
          - PURCHASE_CATEGORY_STORE_CLOTHING
        source: 'http://www.balticproject.org/en/calculator-page'
        unit: EUR
      Department store:
        icon: credit-card
        intensityKilograms: 0.04902
        oldKeys:
          - PURCHASE_CATEGORY_STORE_DEPARTMENT
        source: 'http://www.balticproject.org/en/calculator-page'
        unit: EUR
      Electronic store:
        icon: laptop
        intensityKilograms: 0.02522
        oldKeys:
          - PURCHASE_CATEGORY_STORE_ELECTRONIC
        source: 'http://www.balticproject.org/en/calculator-page'
        unit: EUR
      Equipment furniture:
        icon: credit-card
        intensityKilograms: 0.03623
        oldKeys:
          - PURCHASE_CATEGORY_STORE_EQUIPMENT_FURNITURE
        source: 'http://www.balticproject.org/en/calculator-page'
        unit: EUR
      Florist:
        icon: flower-tulip
        intensityKilograms: 0.04696
        oldKeys:
          - PURCHASE_CATEGORY_STORE_FLORIST
        source: 'http://www.balticproject.org/en/calculator-page'
        unit: EUR
      Grocery store:
        icon: shopping-cart
        intensityKilograms: 0.04902
        oldKeys:
          - PURCHASE_CATEGORY_FOOD_SUPERMARKET
        source: 'http://www.balticproject.org/en/calculator-page'
        unit: EUR
      Hardware:
        icon: tools
        intensityKilograms: 0.03566
        oldKeys:
          - PURCHASE_CATEGORY_STORE_HARDWARE
        source: 'http://www.balticproject.org/en/calculator-page'
        unit: EUR
      House furnishing:
        icon: couch
        intensityKilograms: 0.06949
        oldKeys:
          - PURCHASE_CATEGORY_STORE_HOUSE_FURNISHING
        source: 'http://www.balticproject.org/en/calculator-page'
        unit: EUR
      Household appliances:
        icon: blender
        intensityKilograms: 0.03615
        oldKeys:
          - PURCHASE_CATEGORY_STORE_HOUSEHOLD_APPLIANCE
        source: 'http://www.balticproject.org/en/calculator-page'
        unit: EUR
      Lawn and garden store:
        icon: seedling
        intensityKilograms: 0.03629
        oldKeys:
          - PURCHASE_CATEGORY_STORE_GARDEN
        source: 'http://www.balticproject.org/en/calculator-page'
        unit: EUR
      Pet shop:
        icon: paw
        intensityKilograms: 0.06334
        oldKeys:
          - PURCHASE_CATEGORY_STORE_PET
        source: 'http://www.balticproject.org/en/calculator-page'
        unit: EUR<|MERGE_RESOLUTION|>--- conflicted
+++ resolved
@@ -28,7 +28,6 @@
           - PURCHASE_CATEGORY_TRANSPORTATION_AUTOMOTIVE_PARKING
         source: 'http://www.balticproject.org/en/calculator-page'
         unit: EUR
-<<<<<<< HEAD
   Appliances:
     _children:
       'Electric oven':
@@ -157,7 +156,6 @@
         source: 'https://www.ademe.fr/sites/default/files/assets/documents/poids_carbone-biens-equipement-201809-rapport.pdf'
         unit: item
         usage: 52.1%
-=======
   Clothing, shoes and sports equipments:
     _children:
       'Shirt (viscose)':
@@ -305,7 +303,6 @@
         intensityKilograms: 5.9
         source: 'https://www.ademe.fr/sites/default/files/assets/documents/poids_carbone-biens-equipement-201809-rapport.pdf'
         unit: item
->>>>>>> 6fd1e44a
   Mobile phone:
     icon: mobile
     intensityKilograms: 32
