--- conflicted
+++ resolved
@@ -112,8 +112,7 @@
 }
 ```
 
-<<<<<<< HEAD
-#### purchases
+##### Transaction activity formatting
 ```javascript
 {
   id, // a string that uniquely represents this activity
@@ -128,13 +127,6 @@
 }  
 ```
 
-## Folder structure
-- `./co2eq`: carbon models
-- `./integrations`: contains all integrations
-- `./integrations/img`: contains all integration logos
-- `./playground`: source code of the playground
-- `./definitions.js`: constant definitions
-=======
 ### Adding or updating Life Cycle Assessment / Carbon Footprint of purchases and activities
 
 Our current models and Life Cycle assessments are accessible [here](https://github.com/tmrowco/tmrowapp-contrib/tree/master/co2eq). If you know better sources, please contribute with your knowledge.
@@ -142,4 +134,3 @@
 ### Giving ideas, features requests or bugs
 
 Please [add an issue here](https://github.com/tmrowco/tmrowapp-contrib/issues/new) or directly in the app.
->>>>>>> a58890c3
